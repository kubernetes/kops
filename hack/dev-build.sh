--- conflicted
+++ resolved
@@ -75,11 +75,7 @@
 GIT_VER=git-$(git describe --always)
 [ -z "$GIT_VER" ] && echo "we do not have GIT_VER something is very wrong" && exit 1;
 
-<<<<<<< HEAD
-NODEUP_URL="https://${NODEUP_BUCKET}.s3-us-west-2.amazonaws.com/kops/${GIT_VER}/linux/amd64/nodeup"
-=======
 NODEUP_URL="https://${NODEUP_BUCKET}.amazonaws.com/kops/${GIT_VER}/linux/amd64/nodeup"
->>>>>>> 376fe203
 
 echo ==========
 echo "Starting build"
@@ -110,10 +106,7 @@
   --topology $TOPOLOGY \
   --networking $NETWORKING \
   -v $VERBOSITY \
-<<<<<<< HEAD
-=======
   --image $IMAGE \
->>>>>>> 376fe203
   --yes
 
 echo ==========
