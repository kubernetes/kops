--- conflicted
+++ resolved
@@ -32,11 +32,7 @@
 )
 
 // RunSetCluster implements the set cluster command logic
-<<<<<<< HEAD
-func RunSetCluster(f *util.Factory, cmd *cobra.Command, out io.Writer, options *SetOptions) error {
-=======
 func RunSetCluster(ctx context.Context, f *util.Factory, cmd *cobra.Command, out io.Writer, options *SetClusterOptions) error {
->>>>>>> df264a23
 	if !featureflag.SpecOverrideFlag.Enabled() {
 		return fmt.Errorf("set cluster command is currently feature gated; set `export KOPS_FEATURE_FLAGS=SpecOverrideFlag`")
 	}
