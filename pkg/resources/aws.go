/*
Copyright 2016 The Kubernetes Authors.

Licensed under the Apache License, Version 2.0 (the "License");
you may not use this file except in compliance with the License.
You may obtain a copy of the License at

    http://www.apache.org/licenses/LICENSE-2.0

Unless required by applicable law or agreed to in writing, software
distributed under the License is distributed on an "AS IS" BASIS,
WITHOUT WARRANTIES OR CONDITIONS OF ANY KIND, either express or implied.
See the License for the specific language governing permissions and
limitations under the License.
*/

package resources

import (
	"bufio"
	"bytes"
	"fmt"
	"strings"

	"github.com/aws/aws-sdk-go/aws"
	"github.com/aws/aws-sdk-go/service/autoscaling"
	"github.com/aws/aws-sdk-go/service/cloudformation"
	"github.com/aws/aws-sdk-go/service/ec2"
	"github.com/aws/aws-sdk-go/service/elb"
	"github.com/aws/aws-sdk-go/service/iam"
	"github.com/aws/aws-sdk-go/service/route53"
	"github.com/golang/glog"
	"k8s.io/apimachinery/pkg/util/sets"
	"k8s.io/kops/pkg/dns"
	"k8s.io/kops/upup/pkg/fi"
	"k8s.io/kops/upup/pkg/fi/cloudup/awsup"
)

const (
	TypeAutoscalingLaunchConfig = "autoscaling-config"
	TypeNatGateway              = "nat-gateway"
	TypeElasticIp               = "elastic-ip"
	TypeLoadBalancer            = "load-balancer"
)

type listFn func(fi.Cloud, string) ([]*Resource, error)

func ListResourcesAWS(cloud awsup.AWSCloud, clusterName string) (map[string]*Resource, error) {
	resources := make(map[string]*Resource)

	// These are the functions that are used for looking up
	// cluster resources by their tags.
	listFunctions := []listFn{

		// CloudFormation
		//ListCloudFormationStacks,

		// EC2
		ListInstances,
		ListKeypairs,
		ListSecurityGroups,
		ListVolumes,
		// EC2 VPC
		ListDhcpOptions,
		ListInternetGateways,
		ListRouteTables,
		ListSubnets,
		ListVPCs,
		// ELBs
		ListELBs,
		// ASG
		ListAutoScalingGroups,

		// Route 53
		ListRoute53Records,
		// IAM
		ListIAMInstanceProfiles,
		ListIAMRoles,
	}
	for _, fn := range listFunctions {
		resourceTrackers, err := fn(cloud, clusterName)
		if err != nil {
			return nil, err
		}
		for _, t := range resourceTrackers {
			resources[t.Type+":"+t.ID] = t
		}
	}

	{
		// Gateways weren't tagged in kube-up
		// If we are deleting the VPC, we should delete the attached gateway
		// (no real reason not to; easy to recreate; no real state etc)

		gateways, err := DescribeInternetGatewaysIgnoreTags(cloud)
		if err != nil {
			return nil, err
		}

		for _, igw := range gateways {
			for _, attachment := range igw.Attachments {
				vpcID := aws.StringValue(attachment.VpcId)
				igwID := aws.StringValue(igw.InternetGatewayId)
				if vpcID == "" || igwID == "" {
					continue
				}
				vpc := resources["vpc:"+vpcID]
				if vpc != nil && resources["internet-gateway:"+igwID] == nil {
					resources["internet-gateway:"+igwID] = &Resource{
						Name:    FindName(igw.Tags),
						ID:      igwID,
						Type:    "internet-gateway",
						Deleter: DeleteInternetGateway,
						Shared:  vpc.Shared, // Shared iff the VPC is shared
					}
				}
			}
		}
	}

	{
		// We delete a launch configuration if it is bound to one of the tagged security groups
		securityGroups := sets.NewString()
		for k := range resources {
			if !strings.HasPrefix(k, "security-group:") {
				continue
			}
			id := strings.TrimPrefix(k, "security-group:")
			securityGroups.Insert(id)
		}
		lcs, err := FindAutoScalingLaunchConfigurations(cloud, securityGroups)
		if err != nil {
			return nil, err
		}

		for _, t := range lcs {
			resources[t.Type+":"+t.ID] = t
		}
	}

	if err := addUntaggedRouteTables(cloud, clusterName, resources); err != nil {
		return nil, err
	}

	{
		// We delete a NAT gateway if it is linked to our route table
		routeTableIds := make(map[string]*Resource)
		for _, resource := range resources {
			if resource.Type != ec2.ResourceTypeRouteTable {
				continue
			}
			id := resource.ID
			routeTableIds[id] = resource
		}
		natGateways, err := FindNatGateways(cloud, routeTableIds, clusterName)
		if err != nil {
			return nil, err
		}

		for _, t := range natGateways {
			resources[t.Type+":"+t.ID] = t
		}
	}

	for k, t := range resources {
		if t.Done {
			delete(resources, k)
		}
	}
	return resources, nil
}

func BuildEC2Filters(cloud fi.Cloud) []*ec2.Filter {
	awsCloud := cloud.(awsup.AWSCloud)
	tags := awsCloud.Tags()

	var filters []*ec2.Filter
	for k, v := range tags {
		filter := awsup.NewEC2Filter("tag:"+k, v)
		filters = append(filters, filter)
	}
	return filters
}

func addUntaggedRouteTables(cloud awsup.AWSCloud, clusterName string, resources map[string]*Resource) error {
	// We sometimes have trouble tagging the route table (eventual consistency, e.g. #597)
	// If we are deleting the VPC, we should delete the route table
	// (no real reason not to; easy to recreate; no real state etc)
	routeTables, err := DescribeRouteTablesIgnoreTags(cloud)
	if err != nil {
		return err
	}

	for _, rt := range routeTables {
		rtID := aws.StringValue(rt.RouteTableId)
		vpcID := aws.StringValue(rt.VpcId)
		if vpcID == "" || rtID == "" {
			continue
		}

		if resources["vpc:"+vpcID] == nil {
			// Not deleting this VPC; ignore
			continue
		}

		clusterTag, _ := awsup.FindEC2Tag(rt.Tags, awsup.TagClusterName)
		if clusterTag != "" && clusterTag != clusterName {
			glog.Infof("Skipping route table in VPC, but with wrong cluster tag (%q)", clusterTag)
			continue
		}

		isMain := false
		for _, a := range rt.Associations {
			if aws.BoolValue(a.Main) == true {
				isMain = true
			}
		}
		if isMain {
			glog.V(4).Infof("ignoring main routetable %q", rtID)
			continue
		}

		t := buildTrackerForRouteTable(rt, clusterName)
		if resources[t.Type+":"+t.ID] == nil {
			resources[t.Type+":"+t.ID] = t
		}
	}

	return nil
}

// FindAutoscalingLaunchConfiguration finds an AWS launch configuration given its name
func FindAutoscalingLaunchConfiguration(cloud awsup.AWSCloud, name string) (*autoscaling.LaunchConfiguration, error) {
	glog.V(2).Infof("Retrieving Autoscaling LaunchConfigurations %q", name)

	var results []*autoscaling.LaunchConfiguration

	request := &autoscaling.DescribeLaunchConfigurationsInput{
		LaunchConfigurationNames: []*string{&name},
	}
	err := cloud.Autoscaling().DescribeLaunchConfigurationsPages(request, func(p *autoscaling.DescribeLaunchConfigurationsOutput, lastPage bool) bool {
		for _, t := range p.LaunchConfigurations {
			results = append(results, t)
		}
		return true
	})
	if err != nil {
		return nil, fmt.Errorf("error listing autoscaling LaunchConfigurations: %v", err)
	}

	if len(results) == 0 {
		return nil, nil
	}
	if len(results) != 1 {
		return nil, fmt.Errorf("Found multiple LaunchConfigurations with name %q", name)
	}
	return results[0], nil
}

func matchesElbTags(tags map[string]string, actual []*elb.Tag) bool {
	for k, v := range tags {
		found := false
		for _, a := range actual {
			if aws.StringValue(a.Key) == k {
				if aws.StringValue(a.Value) == v {
					found = true
					break
				}
			}
		}
		if !found {
			return false
		}
	}
	return true
}

//type DeletableResource interface {
//	Delete(cloud fi.Cloud) error
//}

func DeleteInstance(cloud fi.Cloud, t *Resource) error {
	c := cloud.(awsup.AWSCloud)

	id := t.ID
	glog.V(2).Infof("Deleting EC2 instance %q", id)
	request := &ec2.TerminateInstancesInput{
		InstanceIds: []*string{&id},
	}
	_, err := c.EC2().TerminateInstances(request)
	if err != nil {
		if awsup.AWSErrorCode(err) == "InvalidInstanceID.NotFound" {
			glog.V(2).Infof("Got InvalidInstanceID.NotFound error deleting instance %q; will treat as already-deleted", id)
		} else {
			return fmt.Errorf("error deleting Instance %q: %v", id, err)
		}
	}
	return nil
}

func DeleteCloudFormationStack(cloud fi.Cloud, t *Resource) error {
	c := cloud.(awsup.AWSCloud)

	id := t.ID
	glog.V(2).Infof("deleting CloudFormation stack %q %q", t.Name, id)

	request := &cloudformation.DeleteStackInput{}
	request.StackName = &t.Name

	_, err := c.CloudFormation().DeleteStack(request)
	if err != nil {
		return fmt.Errorf("error deleting CloudFormation stack %q: %v", id, err)
	}
	return nil
}

func DumpCloudFormationStack(op *DumpOperation, r *Resource) error {
	data := make(map[string]interface{})
	data["id"] = r.ID
	data["type"] = r.Type
	data["raw"] = r.Obj
	op.Dump.Resources = append(op.Dump.Resources, data)
	return nil
}

func ListCloudFormationStacks(cloud fi.Cloud, clusterName string) ([]*Resource, error) {
	var resourceTrackers []*Resource
	request := &cloudformation.ListStacksInput{}
	c := cloud.(awsup.AWSCloud)
	response, err := c.CloudFormation().ListStacks(request)
	if err != nil {
		return nil, fmt.Errorf("Unable to list CloudFormation stacks: %v", err)
	}
	for _, stack := range response.StackSummaries {
		if *stack.StackName == clusterName {
			resourceTracker := &Resource{
				Name:    *stack.StackName,
				ID:      *stack.StackId,
				Type:    "cloud-formation",
				Deleter: DeleteCloudFormationStack,
				Dumper:  DumpCloudFormationStack,
				Obj:     stack,
			}
			resourceTrackers = append(resourceTrackers, resourceTracker)
		}
	}

	return resourceTrackers, nil
}

func ListInstances(cloud fi.Cloud, clusterName string) ([]*Resource, error) {
	c := cloud.(awsup.AWSCloud)

	glog.V(2).Infof("Querying EC2 instances")
	request := &ec2.DescribeInstancesInput{
		Filters: BuildEC2Filters(cloud),
	}

	var resourceTrackers []*Resource

	err := c.EC2().DescribeInstancesPages(request, func(p *ec2.DescribeInstancesOutput, lastPage bool) bool {
		for _, reservation := range p.Reservations {
			for _, instance := range reservation.Instances {
				id := aws.StringValue(instance.InstanceId)

				if instance.State != nil {
					stateName := aws.StringValue(instance.State.Name)
					switch stateName {
					case "terminated", "shutting-down":
						continue

					case "running", "stopped":
						// We need to delete
						glog.V(4).Infof("instance %q has state=%q", id, stateName)

					default:
						glog.Infof("unknown instance state for %q: %q", id, stateName)
					}
				}

				resourceTracker := &Resource{
					Name:    FindName(instance.Tags),
					ID:      id,
					Type:    ec2.ResourceTypeInstance,
					Deleter: DeleteInstance,
					Dumper:  DumpInstance,
					Obj:     instance,
				}

				var blocks []string
				blocks = append(blocks, "vpc:"+aws.StringValue(instance.VpcId))

				for _, volume := range instance.BlockDeviceMappings {
					if volume.Ebs == nil {
						continue
					}
					blocks = append(blocks, "volume:"+aws.StringValue(volume.Ebs.VolumeId))
				}
				for _, sg := range instance.SecurityGroups {
					blocks = append(blocks, "security-group:"+aws.StringValue(sg.GroupId))
				}
				blocks = append(blocks, "subnet:"+aws.StringValue(instance.SubnetId))
				blocks = append(blocks, "vpc:"+aws.StringValue(instance.VpcId))

				resourceTracker.Blocks = blocks

				resourceTrackers = append(resourceTrackers, resourceTracker)

			}
		}
		return true
	})
	if err != nil {
		return nil, fmt.Errorf("error describing instances: %v", err)
	}

	return resourceTrackers, nil
}

func DumpInstance(op *DumpOperation, r *Resource) error {
	data := make(map[string]interface{})
	data["id"] = r.ID
	data["type"] = ec2.ResourceTypeInstance
	data["raw"] = r.Obj
	op.Dump.Resources = append(op.Dump.Resources, data)

	ec2Instance := r.Obj.(*ec2.Instance)
	i := &Instance{
		Name: r.ID,
	}
	for _, networkInterface := range ec2Instance.NetworkInterfaces {
		if networkInterface.Association != nil {
			publicIP := aws.StringValue(networkInterface.Association.PublicIp)
			if publicIP != "" {
				i.PublicAddresses = append(i.PublicAddresses, publicIP)
			}
		}
	}
	for _, tag := range ec2Instance.Tags {
		key := aws.StringValue(tag.Key)
		if !strings.HasPrefix(key, awsup.TagNameRolePrefix) {
			continue
		}
		role := strings.TrimPrefix(key, awsup.TagNameRolePrefix)
		i.Roles = append(i.Roles, role)
	}
	op.Dump.Instances = append(op.Dump.Instances, i)

	return nil
}

func DeleteSecurityGroup(cloud fi.Cloud, t *Resource) error {
	c := cloud.(awsup.AWSCloud)

	id := t.ID
	// First clear all inter-dependent rules
	// TODO: Move to a "pre-execute" phase?
	{
		request := &ec2.DescribeSecurityGroupsInput{
			GroupIds: []*string{&id},
		}
		response, err := c.EC2().DescribeSecurityGroups(request)
		if err != nil {
			if awsup.AWSErrorCode(err) == "InvalidGroup.NotFound" {
				glog.V(2).Infof("Got InvalidGroup.NotFound error describing SecurityGroup %q; will treat as already-deleted", id)
				return nil
			}
			return fmt.Errorf("error describing SecurityGroup %q: %v", id, err)
		}

		if len(response.SecurityGroups) == 0 {
			return nil
		}
		if len(response.SecurityGroups) != 1 {
			return fmt.Errorf("found mutiple SecurityGroups with ID %q", id)
		}
		sg := response.SecurityGroups[0]

		if len(sg.IpPermissions) != 0 {
			revoke := &ec2.RevokeSecurityGroupIngressInput{
				GroupId:       &id,
				IpPermissions: sg.IpPermissions,
			}
			_, err = c.EC2().RevokeSecurityGroupIngress(revoke)
			if err != nil {
				return fmt.Errorf("cannot revoke ingress for ID %q: %v", id, err)
			}
		}
	}

	{
		glog.V(2).Infof("Deleting EC2 SecurityGroup %q", id)
		request := &ec2.DeleteSecurityGroupInput{
			GroupId: &id,
		}
		_, err := c.EC2().DeleteSecurityGroup(request)
		if err != nil {
			if IsDependencyViolation(err) {
				return err
			}
			return fmt.Errorf("error deleting SecurityGroup %q: %v", id, err)
		}
	}
	return nil
}

func DumpSecurityGroup(op *DumpOperation, r *Resource) error {
	data := make(map[string]interface{})
	data["id"] = r.ID
	data["type"] = ec2.ResourceTypeSecurityGroup
	data["raw"] = r.Obj
	op.Dump.Resources = append(op.Dump.Resources, data)
	return nil
}

func ListSecurityGroups(cloud fi.Cloud, clusterName string) ([]*Resource, error) {
	groups, err := DescribeSecurityGroups(cloud)
	if err != nil {
		return nil, err
	}

	var resourceTrackers []*Resource

	for _, sg := range groups {
		resourceTracker := &Resource{
			Name:    FindName(sg.Tags),
			ID:      aws.StringValue(sg.GroupId),
			Type:    "security-group",
			Deleter: DeleteSecurityGroup,
			Dumper:  DumpSecurityGroup,
			Obj:     sg,
		}

		var blocks []string
		blocks = append(blocks, "vpc:"+aws.StringValue(sg.VpcId))

		resourceTracker.Blocks = blocks

		resourceTrackers = append(resourceTrackers, resourceTracker)
	}

	return resourceTrackers, nil
}

func DescribeSecurityGroups(cloud fi.Cloud) ([]*ec2.SecurityGroup, error) {
	c := cloud.(awsup.AWSCloud)

	glog.V(2).Infof("Listing EC2 SecurityGroups")
	request := &ec2.DescribeSecurityGroupsInput{
		Filters: BuildEC2Filters(cloud),
	}
	response, err := c.EC2().DescribeSecurityGroups(request)
	if err != nil {
		return nil, fmt.Errorf("error listing SecurityGroups: %v", err)
	}

	return response.SecurityGroups, nil
}

func DeleteVolume(cloud fi.Cloud, r *Resource) error {
	c := cloud.(awsup.AWSCloud)

	id := r.ID

	glog.V(2).Infof("Deleting EC2 Volume %q", id)
	request := &ec2.DeleteVolumeInput{
		VolumeId: &id,
	}
	_, err := c.EC2().DeleteVolume(request)
	if err != nil {
		if IsDependencyViolation(err) {
			return err
		}
		if awsup.AWSErrorCode(err) == "InvalidVolume.NotFound" {
			// Concurrently deleted
			return nil
		}
		return fmt.Errorf("error deleting Volume %q: %v", id, err)
	}
	return nil
}

func ListVolumes(cloud fi.Cloud, clusterName string) ([]*Resource, error) {
	c := cloud.(awsup.AWSCloud)

	volumes, err := DescribeVolumes(cloud)
	if err != nil {
		return nil, err
	}
	var resourceTrackers []*Resource

	elasticIPs := make(map[string]bool)
	for _, volume := range volumes {
		id := aws.StringValue(volume.VolumeId)

		resourceTracker := &Resource{
			Name:    FindName(volume.Tags),
			ID:      id,
			Type:    "volume",
			Deleter: DeleteVolume,
		}

		var blocks []string
		//blocks = append(blocks, "vpc:" + aws.StringValue(rt.VpcId))

		resourceTracker.Blocks = blocks

		resourceTrackers = append(resourceTrackers, resourceTracker)

		// Check for an elastic IP tag
		for _, tag := range volume.Tags {
			name := aws.StringValue(tag.Key)
			ip := ""
			if name == "kubernetes.io/master-ip" {
				ip = aws.StringValue(tag.Value)
			}
			if ip != "" {
				elasticIPs[ip] = true
			}
		}

	}

	if len(elasticIPs) != 0 {
		glog.V(2).Infof("Querying EC2 Elastic IPs")
		request := &ec2.DescribeAddressesInput{}
		response, err := c.EC2().DescribeAddresses(request)
		if err != nil {
			return nil, fmt.Errorf("error describing addresses: %v", err)
		}

		for _, address := range response.Addresses {
			ip := aws.StringValue(address.PublicIp)
			if !elasticIPs[ip] {
				continue
			}

			resourceTracker := &Resource{
				Name:    ip,
				ID:      aws.StringValue(address.AllocationId),
				Type:    TypeElasticIp,
				Deleter: DeleteElasticIP,
			}

			resourceTrackers = append(resourceTrackers, resourceTracker)

		}
	}

	return resourceTrackers, nil
}

func DescribeVolumes(cloud fi.Cloud) ([]*ec2.Volume, error) {
	c := cloud.(awsup.AWSCloud)

	var volumes []*ec2.Volume

	glog.V(2).Infof("Listing EC2 Volumes")
	request := &ec2.DescribeVolumesInput{
		Filters: BuildEC2Filters(c),
	}

	err := c.EC2().DescribeVolumesPages(request, func(p *ec2.DescribeVolumesOutput, lastPage bool) bool {
		for _, volume := range p.Volumes {
			volumes = append(volumes, volume)
		}
		return true
	})
	if err != nil {
		return nil, fmt.Errorf("error describing volumes: %v", err)
	}

	return volumes, nil
}

func DeleteKeypair(cloud fi.Cloud, r *Resource) error {
	c := cloud.(awsup.AWSCloud)

	name := r.Name

	glog.V(2).Infof("Deleting EC2 Keypair %q", name)
	request := &ec2.DeleteKeyPairInput{
		KeyName: &name,
	}
	_, err := c.EC2().DeleteKeyPair(request)
	if err != nil {
		return fmt.Errorf("error deleting KeyPair %q: %v", name, err)
	}
	return nil
}

func ListKeypairs(cloud fi.Cloud, clusterName string) ([]*Resource, error) {
	if !strings.Contains(clusterName, ".") {
		glog.Infof("cluster %q is legacy (kube-up) cluster; won't delete keypairs", clusterName)
		return nil, nil
	}

	c := cloud.(awsup.AWSCloud)

	keypairName := "kubernetes." + clusterName

	glog.V(2).Infof("Listing EC2 Keypairs")
<<<<<<< HEAD
	request := &ec2.DescribeKeyPairsInput{
		// We need to match both the name and a prefix
		//Filters: []*ec2.Filter{awsup.NewEC2Filter("key-name", keypairName)},
	}
=======

	// TODO: We need to match both the name and a prefix
	// TODO: usee 'Filters: []*ec2.Filter{awsup.NewEC2Filter("key-name", keypairName)},'
	request := &ec2.DescribeKeyPairsInput{}
>>>>>>> 0f65013e
	response, err := c.EC2().DescribeKeyPairs(request)
	if err != nil {
		return nil, fmt.Errorf("error listing KeyPairs: %v", err)
	}

	var resourceTrackers []*Resource

	for _, keypair := range response.KeyPairs {
		name := aws.StringValue(keypair.KeyName)
		if name != keypairName && !strings.HasPrefix(name, keypairName+"-") {
			continue
		}
		resourceTracker := &Resource{
			Name:    name,
			ID:      name,
			Type:    "keypair",
			Deleter: DeleteKeypair,
		}

		resourceTrackers = append(resourceTrackers, resourceTracker)
	}

	return resourceTrackers, nil
}

func IsDependencyViolation(err error) bool {
	code := awsup.AWSErrorCode(err)
	switch code {
	case "":
		return false
	case "DependencyViolation", "VolumeInUse", "InvalidIPAddress.InUse":
		return true
	default:
		glog.Infof("unexpected aws error code: %q", code)
		return false
	}
}

func DeleteSubnet(cloud fi.Cloud, tracker *Resource) error {
	c := cloud.(awsup.AWSCloud)

	id := tracker.ID

	glog.V(2).Infof("Deleting EC2 Subnet %q", id)
	request := &ec2.DeleteSubnetInput{
		SubnetId: &id,
	}
	_, err := c.EC2().DeleteSubnet(request)
	if err != nil {
		if awsup.AWSErrorCode(err) == "InvalidSubnetID.NotFound" {
			glog.V(2).Infof("Got InvalidSubnetID.NotFound error deleting subnet %q; will treat as already-deleted", id)
			return nil
		} else if IsDependencyViolation(err) {
			return err
		}
		return fmt.Errorf("error deleting Subnet %q: %v", id, err)
	}
	return nil
}

func ListSubnets(cloud fi.Cloud, clusterName string) ([]*Resource, error) {
	c := cloud.(awsup.AWSCloud)
	subnets, err := DescribeSubnets(cloud)
	if err != nil {
		return nil, fmt.Errorf("error listing subnets: %v", err)
	}

	var resourceTrackers []*Resource
	elasticIPs := sets.NewString()
	ownedElasticIPs := sets.NewString()
	natGatewayIds := sets.NewString()
	ownedNatGatewayIds := sets.NewString()
	for _, subnet := range subnets {
		subnetID := aws.StringValue(subnet.SubnetId)

		shared := HasSharedTag("subnet:"+subnetID, subnet.Tags, clusterName)
		resourceTracker := &Resource{
			Name:    FindName(subnet.Tags),
			ID:      subnetID,
			Type:    "subnet",
			Deleter: DeleteSubnet,
			Shared:  shared,
		}
		resourceTracker.Blocks = append(resourceTracker.Blocks, "vpc:"+aws.StringValue(subnet.VpcId))
		resourceTrackers = append(resourceTrackers, resourceTracker)

		// Get tags and append with EIPs/NGWs as needed
		for _, tag := range subnet.Tags {
			name := aws.StringValue(tag.Key)
			if name == "AssociatedElasticIp" {
				eip := aws.StringValue(tag.Value)
				if eip != "" {
					elasticIPs.Insert(eip)
					// A shared subnet means the EIP is not owned
					if !shared {
						ownedElasticIPs.Insert(eip)
					}
				}
			}
			if name == "AssociatedNatgateway" {
				ngwID := aws.StringValue(tag.Value)
				if ngwID != "" {
					natGatewayIds.Insert(ngwID)
					// A shared subnet means the NAT gateway is not owned
					if !shared {
						ownedNatGatewayIds.Insert(ngwID)
					}
				}
			}
		}
	}

	// Associated Elastic IPs
	if elasticIPs.Len() != 0 {
		glog.V(2).Infof("Querying EC2 Elastic IPs")
		request := &ec2.DescribeAddressesInput{}
		response, err := c.EC2().DescribeAddresses(request)
		if err != nil {
			return nil, fmt.Errorf("error describing addresses: %v", err)
		}

		for _, address := range response.Addresses {
			ip := aws.StringValue(address.PublicIp)
			if !elasticIPs.Has(ip) {
				continue
			}

			resourceTracker := &Resource{
				Name:    ip,
				ID:      aws.StringValue(address.AllocationId),
				Type:    TypeElasticIp,
				Deleter: DeleteElasticIP,
				Shared:  !ownedElasticIPs.Has(ip),
			}
			resourceTrackers = append(resourceTrackers, resourceTracker)
		}
	}

	// Associated Nat Gateways
	// Note: we must not delete any shared NAT Gateways here.
	// Since we don't have tagging on the NGWs, we have to read the route tables
	if natGatewayIds.Len() != 0 {

		rtRequest := &ec2.DescribeRouteTablesInput{}
		rtResponse, err := c.EC2().DescribeRouteTables(rtRequest)
		if err != nil {
			return nil, fmt.Errorf("error describing RouteTables: %v", err)
		}
		// sharedNgwIds is the set of IDs for shared NGWs, that we should not delete
		sharedNgwIds := sets.NewString()
		{
			for _, rt := range rtResponse.RouteTables {
				for _, t := range rt.Tags {
					k := aws.StringValue(t.Key)
					v := aws.StringValue(t.Value)

					if k == "AssociatedNatgateway" {
						sharedNgwIds.Insert(v)
					}
				}
			}

		}

		glog.V(2).Infof("Querying Nat Gateways")
		request := &ec2.DescribeNatGatewaysInput{}
		response, err := c.EC2().DescribeNatGateways(request)
		if err != nil {
			return nil, fmt.Errorf("error describing NatGateways: %v", err)
		}

		for _, ngw := range response.NatGateways {
			id := aws.StringValue(ngw.NatGatewayId)
			if !natGatewayIds.Has(id) {
				continue
			}

			resourceTracker := &Resource{
				Name:    id,
				ID:      id,
				Type:    TypeNatGateway,
				Deleter: DeleteNatGateway,
				Shared:  sharedNgwIds.Has(id) || !ownedNatGatewayIds.Has(id),
			}

			// The NAT gateway blocks deletion of any associated Elastic IPs
			for _, address := range ngw.NatGatewayAddresses {
				if address.AllocationId != nil {
					resourceTracker.Blocks = append(resourceTracker.Blocks, TypeElasticIp+":"+aws.StringValue(address.AllocationId))
				}
			}

			resourceTrackers = append(resourceTrackers, resourceTracker)
		}
	}

	return resourceTrackers, nil
}

func DescribeSubnets(cloud fi.Cloud) ([]*ec2.Subnet, error) {
	c := cloud.(awsup.AWSCloud)

	glog.V(2).Infof("Listing EC2 subnets")
	request := &ec2.DescribeSubnetsInput{
		Filters: BuildEC2Filters(cloud),
	}
	response, err := c.EC2().DescribeSubnets(request)
	if err != nil {
		return nil, fmt.Errorf("error listing subnets: %v", err)
	}

	return response.Subnets, nil
}

func DeleteRouteTable(cloud fi.Cloud, r *Resource) error {
	c := cloud.(awsup.AWSCloud)

	id := r.ID

	glog.V(2).Infof("Deleting EC2 RouteTable %q", id)
	request := &ec2.DeleteRouteTableInput{
		RouteTableId: &id,
	}
	_, err := c.EC2().DeleteRouteTable(request)
	if err != nil {
		if awsup.AWSErrorCode(err) == "InvalidRouteTableID.NotFound" {
			glog.V(2).Infof("Got InvalidRouteTableID.NotFound error describing RouteTable %q; will treat as already-deleted", id)
			return nil
		}

		if IsDependencyViolation(err) {
			return err
		}
		return fmt.Errorf("error deleting RouteTable %q: %v", id, err)
	}
	return nil
}

// DescribeRouteTablesIgnoreTags returns all ec2.RouteTable, ignoring tags
func DescribeRouteTablesIgnoreTags(cloud fi.Cloud) ([]*ec2.RouteTable, error) {
	c := cloud.(awsup.AWSCloud)

	glog.V(2).Infof("Listing all RouteTables")
	request := &ec2.DescribeRouteTablesInput{}
	response, err := c.EC2().DescribeRouteTables(request)
	if err != nil {
		return nil, fmt.Errorf("error listing RouteTables: %v", err)
	}

	return response.RouteTables, nil
}

// DescribeRouteTables lists route-tables tagged for the cloud
func DescribeRouteTables(cloud fi.Cloud) ([]*ec2.RouteTable, error) {
	c := cloud.(awsup.AWSCloud)

	glog.V(2).Infof("Listing EC2 RouteTables")
	request := &ec2.DescribeRouteTablesInput{
		Filters: BuildEC2Filters(cloud),
	}
	response, err := c.EC2().DescribeRouteTables(request)
	if err != nil {
		return nil, fmt.Errorf("error listing RouteTables: %v", err)
	}

	return response.RouteTables, nil
}

func ListRouteTables(cloud fi.Cloud, clusterName string) ([]*Resource, error) {
	routeTables, err := DescribeRouteTables(cloud)
	if err != nil {
		return nil, err
	}

	var resourceTrackers []*Resource

	for _, rt := range routeTables {
		resourceTracker := buildTrackerForRouteTable(rt, clusterName)
		resourceTrackers = append(resourceTrackers, resourceTracker)
	}

	return resourceTrackers, nil
}

func buildTrackerForRouteTable(rt *ec2.RouteTable, clusterName string) *Resource {
	resourceTracker := &Resource{
		Name:    FindName(rt.Tags),
		ID:      aws.StringValue(rt.RouteTableId),
		Type:    ec2.ResourceTypeRouteTable,
		Deleter: DeleteRouteTable,
		Shared:  HasSharedTag(ec2.ResourceTypeRouteTable+":"+*rt.RouteTableId, rt.Tags, clusterName),
	}

	var blocks []string
	var blocked []string

	blocks = append(blocks, "vpc:"+aws.StringValue(rt.VpcId))

	for _, a := range rt.Associations {
		blocked = append(blocked, "subnet:"+aws.StringValue(a.SubnetId))
	}

	resourceTracker.Blocks = blocks
	resourceTracker.Blocked = blocked

	return resourceTracker
}

func DeleteDhcpOptions(cloud fi.Cloud, r *Resource) error {
	c := cloud.(awsup.AWSCloud)

	id := r.ID

	glog.V(2).Infof("Deleting EC2 DhcpOptions %q", id)
	request := &ec2.DeleteDhcpOptionsInput{
		DhcpOptionsId: &id,
	}
	_, err := c.EC2().DeleteDhcpOptions(request)
	if err != nil {
		if IsDependencyViolation(err) {
			return err
		}
		return fmt.Errorf("error deleting DhcpOptions %q: %v", id, err)
	}
	return nil
}

func ListDhcpOptions(cloud fi.Cloud, clusterName string) ([]*Resource, error) {
	dhcpOptions, err := DescribeDhcpOptions(cloud)
	if err != nil {
		return nil, err
	}

	var resourceTrackers []*Resource

	for _, o := range dhcpOptions {
		resourceTracker := &Resource{
			Name:    FindName(o.Tags),
			ID:      aws.StringValue(o.DhcpOptionsId),
			Type:    "dhcp-options",
			Deleter: DeleteDhcpOptions,
			Shared:  HasSharedTag(ec2.ResourceTypeDhcpOptions+":"+aws.StringValue(o.DhcpOptionsId), o.Tags, clusterName),
		}

		var blocks []string

		resourceTracker.Blocks = blocks

		resourceTrackers = append(resourceTrackers, resourceTracker)
	}

	return resourceTrackers, nil
}

func DescribeDhcpOptions(cloud fi.Cloud) ([]*ec2.DhcpOptions, error) {
	c := cloud.(awsup.AWSCloud)

	glog.V(2).Infof("Listing EC2 DhcpOptions")
	request := &ec2.DescribeDhcpOptionsInput{
		Filters: BuildEC2Filters(cloud),
	}
	response, err := c.EC2().DescribeDhcpOptions(request)
	if err != nil {
		return nil, fmt.Errorf("error listing DhcpOptions: %v", err)
	}

	return response.DhcpOptions, nil
}

func DeleteInternetGateway(cloud fi.Cloud, r *Resource) error {
	c := cloud.(awsup.AWSCloud)

	id := r.ID

	var igw *ec2.InternetGateway
	{
		request := &ec2.DescribeInternetGatewaysInput{
			InternetGatewayIds: []*string{&id},
		}
		response, err := c.EC2().DescribeInternetGateways(request)
		if err != nil {
			if awsup.AWSErrorCode(err) == "InvalidInternetGatewayID.NotFound" {
				glog.Infof("Internet gateway %q not found; assuming already deleted", id)
				return nil
			}

			return fmt.Errorf("error describing InternetGateway %q: %v", id, err)
		}
		if response == nil || len(response.InternetGateways) == 0 {
			return nil
		}
		if len(response.InternetGateways) != 1 {
			return fmt.Errorf("found multiple InternetGateways with id %q", id)
		}
		igw = response.InternetGateways[0]
	}

	for _, a := range igw.Attachments {
		glog.V(2).Infof("Detaching EC2 InternetGateway %q", id)
		request := &ec2.DetachInternetGatewayInput{
			InternetGatewayId: &id,
			VpcId:             a.VpcId,
		}
		_, err := c.EC2().DetachInternetGateway(request)
		if err != nil {
			if IsDependencyViolation(err) {
				return err
			}
			return fmt.Errorf("error detaching InternetGateway %q: %v", id, err)
		}
	}

	{
		glog.V(2).Infof("Deleting EC2 InternetGateway %q", id)
		request := &ec2.DeleteInternetGatewayInput{
			InternetGatewayId: &id,
		}
		_, err := c.EC2().DeleteInternetGateway(request)
		if err != nil {
			if IsDependencyViolation(err) {
				return err
			}
			if awsup.AWSErrorCode(err) == "InvalidInternetGatewayID.NotFound" {
				glog.Infof("Internet gateway %q not found; assuming already deleted", id)
				return nil
			}
			return fmt.Errorf("error deleting InternetGateway %q: %v", id, err)
		}
	}

	return nil
}

func ListInternetGateways(cloud fi.Cloud, clusterName string) ([]*Resource, error) {
	gateways, err := DescribeInternetGateways(cloud)
	if err != nil {
		return nil, err
	}

	var resourceTrackers []*Resource

	for _, o := range gateways {
		resourceTracker := &Resource{
			Name:    FindName(o.Tags),
			ID:      aws.StringValue(o.InternetGatewayId),
			Type:    "internet-gateway",
			Deleter: DeleteInternetGateway,
			Shared:  HasSharedTag(ec2.ResourceTypeInternetGateway+":"+aws.StringValue(o.InternetGatewayId), o.Tags, clusterName),
		}

		var blocks []string
		for _, a := range o.Attachments {
			if aws.StringValue(a.VpcId) != "" {
				blocks = append(blocks, "vpc:"+aws.StringValue(a.VpcId))
			}
		}
		resourceTracker.Blocks = blocks

		resourceTrackers = append(resourceTrackers, resourceTracker)
	}

	return resourceTrackers, nil
}

func DescribeInternetGateways(cloud fi.Cloud) ([]*ec2.InternetGateway, error) {
	c := cloud.(awsup.AWSCloud)

	glog.V(2).Infof("Listing EC2 InternetGateways")
	request := &ec2.DescribeInternetGatewaysInput{
		Filters: BuildEC2Filters(cloud),
	}
	response, err := c.EC2().DescribeInternetGateways(request)
	if err != nil {
		return nil, fmt.Errorf("error listing InternetGateway: %v", err)
	}

	var gateways []*ec2.InternetGateway
	for _, o := range response.InternetGateways {
		gateways = append(gateways, o)
	}

	return gateways, nil
}

// DescribeInternetGatewaysIgnoreTags returns all ec2.InternetGateways, ignoring tags
// (gateways were not always tagged in kube-up)
func DescribeInternetGatewaysIgnoreTags(cloud fi.Cloud) ([]*ec2.InternetGateway, error) {
	c := cloud.(awsup.AWSCloud)

	glog.V(2).Infof("Listing all Internet Gateways")

	request := &ec2.DescribeInternetGatewaysInput{}
	response, err := c.EC2().DescribeInternetGateways(request)
	if err != nil {
		return nil, fmt.Errorf("error listing (all) InternetGateways: %v", err)
	}

	var gateways []*ec2.InternetGateway

	for _, igw := range response.InternetGateways {
		gateways = append(gateways, igw)
	}

	return gateways, nil
}

func DeleteVPC(cloud fi.Cloud, r *Resource) error {
	c := cloud.(awsup.AWSCloud)

	id := r.ID

	glog.V(2).Infof("Deleting EC2 VPC %q", id)
	request := &ec2.DeleteVpcInput{
		VpcId: &id,
	}
	_, err := c.EC2().DeleteVpc(request)
	if err != nil {
		if IsDependencyViolation(err) {
			return err
		}
		return fmt.Errorf("error deleting VPC %q: %v", id, err)
	}
	return nil
}

func DumpVPC(op *DumpOperation, r *Resource) error {
	data := make(map[string]interface{})
	data["id"] = r.ID
	data["type"] = ec2.ResourceTypeVpc
	data["raw"] = r.Obj
	op.Dump.Resources = append(op.Dump.Resources, data)
	return nil
}

func DescribeVPCs(cloud fi.Cloud) ([]*ec2.Vpc, error) {
	c := cloud.(awsup.AWSCloud)

	glog.V(2).Infof("Listing EC2 VPC")
	request := &ec2.DescribeVpcsInput{
		Filters: BuildEC2Filters(cloud),
	}
	response, err := c.EC2().DescribeVpcs(request)
	if err != nil {
		return nil, fmt.Errorf("error listing VPCs: %v", err)
	}

	return response.Vpcs, nil
}

func ListVPCs(cloud fi.Cloud, clusterName string) ([]*Resource, error) {
	vpcs, err := DescribeVPCs(cloud)
	if err != nil {
		return nil, err
	}

	var resourceTrackers []*Resource
	for _, v := range vpcs {
		vpcID := aws.StringValue(v.VpcId)

		resourceTracker := &Resource{
			Name:    FindName(v.Tags),
			ID:      vpcID,
			Type:    ec2.ResourceTypeVpc,
			Deleter: DeleteVPC,
			Dumper:  DumpVPC,
			Obj:     v,
			Shared:  HasSharedTag(ec2.ResourceTypeVpc+":"+vpcID, v.Tags, clusterName),
		}

		var blocks []string
		blocks = append(blocks, "dhcp-options:"+aws.StringValue(v.DhcpOptionsId))

		resourceTracker.Blocks = blocks

		resourceTrackers = append(resourceTrackers, resourceTracker)
	}

	return resourceTrackers, nil
}

func DeleteAutoScalingGroup(cloud fi.Cloud, r *Resource) error {
	c := cloud.(awsup.AWSCloud)

	id := r.ID

	glog.V(2).Infof("Deleting autoscaling group %q", id)
	request := &autoscaling.DeleteAutoScalingGroupInput{
		AutoScalingGroupName: &id,
		ForceDelete:          aws.Bool(true),
	}
	_, err := c.Autoscaling().DeleteAutoScalingGroup(request)
	if err != nil {
		if IsDependencyViolation(err) {
			return err
		}
		return fmt.Errorf("error deleting autoscaling group %q: %v", id, err)
	}
	return nil
}

func ListAutoScalingGroups(cloud fi.Cloud, clusterName string) ([]*Resource, error) {
	c := cloud.(awsup.AWSCloud)

	tags := c.Tags()

	asgs, err := awsup.FindAutoscalingGroups(c, tags)
	if err != nil {
		return nil, err
	}

	var resourceTrackers []*Resource

	for _, asg := range asgs {
		resourceTracker := &Resource{
			Name:    FindASGName(asg.Tags),
			ID:      aws.StringValue(asg.AutoScalingGroupName),
			Type:    "autoscaling-group",
			Deleter: DeleteAutoScalingGroup,
		}

		var blocks []string
		subnets := aws.StringValue(asg.VPCZoneIdentifier)
		for _, subnet := range strings.Split(subnets, ",") {
			if subnet == "" {
				continue
			}
			blocks = append(blocks, "subnet:"+subnet)
		}
		blocks = append(blocks, TypeAutoscalingLaunchConfig+":"+aws.StringValue(asg.LaunchConfigurationName))

		resourceTracker.Blocks = blocks

		resourceTrackers = append(resourceTrackers, resourceTracker)
	}

	return resourceTrackers, nil
}

func FindAutoScalingLaunchConfigurations(cloud fi.Cloud, securityGroups sets.String) ([]*Resource, error) {
	c := cloud.(awsup.AWSCloud)

	glog.V(2).Infof("Finding all Autoscaling LaunchConfigurations by security group")

	var resourceTrackers []*Resource

	request := &autoscaling.DescribeLaunchConfigurationsInput{}
	err := c.Autoscaling().DescribeLaunchConfigurationsPages(request, func(p *autoscaling.DescribeLaunchConfigurationsOutput, lastPage bool) bool {
		for _, t := range p.LaunchConfigurations {
			found := false
			for _, sg := range t.SecurityGroups {
				if securityGroups.Has(aws.StringValue(sg)) {
					found = true
					break
				}
			}
			if !found {
				continue
			}

			resourceTracker := &Resource{
				Name:    aws.StringValue(t.LaunchConfigurationName),
				ID:      aws.StringValue(t.LaunchConfigurationName),
				Type:    TypeAutoscalingLaunchConfig,
				Deleter: DeleteAutoscalingLaunchConfiguration,
			}

			var blocks []string
			//blocks = append(blocks, TypeAutoscalingLaunchConfig + ":" + aws.StringValue(asg.LaunchConfigurationName))

			resourceTracker.Blocks = blocks

			resourceTrackers = append(resourceTrackers, resourceTracker)
		}
		return true
	})
	if err != nil {
		return nil, fmt.Errorf("error listing autoscaling LaunchConfigurations: %v", err)
	}

	return resourceTrackers, nil
}

func FindNatGateways(cloud fi.Cloud, routeTables map[string]*Resource, clusterName string) ([]*Resource, error) {
	if len(routeTables) == 0 {
		return nil, nil
	}

	c := cloud.(awsup.AWSCloud)

	natGatewayIds := sets.NewString()
	ownedNatGatewayIds := sets.NewString()
	{
		request := &ec2.DescribeRouteTablesInput{}
		for _, routeTable := range routeTables {
			request.RouteTableIds = append(request.RouteTableIds, aws.String(routeTable.ID))
		}
		response, err := c.EC2().DescribeRouteTables(request)
		if err != nil {
			return nil, fmt.Errorf("error from DescribeRouteTables: %v", err)
		}
		for _, rt := range response.RouteTables {
			routeTableID := aws.StringValue(rt.RouteTableId)
			resource := routeTables[routeTableID]
			if resource == nil {
				// We somehow got a route table that we didn't ask for
				glog.Warningf("unable to find resource for route table %s", routeTableID)
				continue
			}

			shared := resource.Shared
			for _, t := range rt.Tags {
				k := *t.Key
				// v := *t.Value
				if k == "AssociatedNatgateway" {
					shared = true
				}
			}

			for _, route := range rt.Routes {
				if route.NatGatewayId != nil {
					natGatewayIds.Insert(*route.NatGatewayId)
					if !shared {
						ownedNatGatewayIds.Insert(*route.NatGatewayId)
					}
				}
			}
		}
	}

	var resourceTrackers []*Resource
	if len(natGatewayIds) != 0 {
		request := &ec2.DescribeNatGatewaysInput{}
		for natGatewayId := range natGatewayIds {
			request.NatGatewayIds = append(request.NatGatewayIds, aws.String(natGatewayId))
		}
		response, err := c.EC2().DescribeNatGateways(request)
		if err != nil {
			return nil, fmt.Errorf("error from DescribeNatGateways: %v", err)
		}

		if response.NextToken != nil {
			return nil, fmt.Errorf("NextToken set from DescribeNatGateways, but pagination not implemented")
		}

		for _, t := range response.NatGateways {
			natGatewayId := aws.StringValue(t.NatGatewayId)
			ngwTracker := &Resource{
				Name:    natGatewayId,
				ID:      natGatewayId,
				Type:    TypeNatGateway,
				Deleter: DeleteNatGateway,
				Shared:  !ownedNatGatewayIds.Has(natGatewayId),
			}
			resourceTrackers = append(resourceTrackers, ngwTracker)

			// If we're deleting the NatGateway, we should delete the ElasticIP also
			for _, address := range t.NatGatewayAddresses {
				if address.AllocationId != nil {
					name := aws.StringValue(address.PublicIp)
					if name == "" {
						name = aws.StringValue(address.PrivateIp)
					}
					if name == "" {
						name = aws.StringValue(address.AllocationId)
					}

					request := &ec2.DescribeAddressesInput{}
					request.AllocationIds = []*string{address.AllocationId}
					response, err := c.EC2().DescribeAddresses(request)
					if err != nil {
						return nil, fmt.Errorf("error from DescribeAddresses: %v", err)
					}

					for _, eip := range response.Addresses {
						eipTracker := &Resource{
							Name:    name,
							ID:      aws.StringValue(address.AllocationId),
							Type:    TypeElasticIp,
							Deleter: DeleteElasticIP,
							Shared:  HasSharedTag(TypeElasticIp+":"+*eip.AllocationId, eip.Tags, clusterName) || !ownedNatGatewayIds.Has(natGatewayId),
						}
						resourceTrackers = append(resourceTrackers, eipTracker)
						ngwTracker.Blocks = append(ngwTracker.Blocks, eipTracker.Type+":"+eipTracker.ID)
					}
				}
			}
		}
	}

	return resourceTrackers, nil
}

// extractClusterName performs string-matching / parsing to determine the ClusterName in some instance-data
// It returns "" if it could not be (uniquely) determined
func extractClusterName(userData string) string {
	clusterName := ""

	scanner := bufio.NewScanner(bytes.NewReader([]byte(userData)))
	scanner.Split(bufio.ScanLines)

	for scanner.Scan() {
		line := scanner.Text()
		line = strings.TrimSpace(line)

		if strings.HasPrefix(line, "INSTANCE_PREFIX:") {
			// kube-up
			// Match:
			// INSTANCE_PREFIX: 'clustername'
			// INSTANCE_PREFIX: "clustername"
			// INSTANCE_PREFIX: clustername
			line = strings.TrimPrefix(line, "INSTANCE_PREFIX:")
		} else if strings.HasPrefix(line, "ClusterName:") {
			// kops
			// Match:
			// ClusterName: 'clustername'
			// ClusterName: "clustername"
			// ClusterName: clustername
			line = strings.TrimPrefix(line, "ClusterName:")
		} else {
			continue
		}

		line = strings.TrimSpace(line)
		line = strings.Trim(line, "'\"")
		if clusterName != "" && clusterName != line {
			glog.Warning("cannot uniquely determine cluster-name, found %q and %q", line, clusterName)
			return ""
		}
		clusterName = line

	}
	if err := scanner.Err(); err != nil {
		glog.Warning("error scanning UserData: %v", err)
		return ""
	}

	return clusterName

}
func DeleteAutoscalingLaunchConfiguration(cloud fi.Cloud, r *Resource) error {
	c := cloud.(awsup.AWSCloud)

	id := r.ID
	glog.V(2).Infof("Deleting autoscaling LaunchConfiguration %q", id)
	request := &autoscaling.DeleteLaunchConfigurationInput{
		LaunchConfigurationName: &id,
	}
	_, err := c.Autoscaling().DeleteLaunchConfiguration(request)
	if err != nil {
		return fmt.Errorf("error deleting autoscaling LaunchConfiguration %q: %v", id, err)
	}
	return nil
}

func DeleteELB(cloud fi.Cloud, r *Resource) error {
	c := cloud.(awsup.AWSCloud)

	id := r.ID

	glog.V(2).Infof("Deleting ELB %q", id)
	request := &elb.DeleteLoadBalancerInput{
		LoadBalancerName: &id,
	}
	_, err := c.ELB().DeleteLoadBalancer(request)
	if err != nil {
		if IsDependencyViolation(err) {
			return err
		}
		return fmt.Errorf("error deleting LoadBalancer %q: %v", id, err)
	}
	return nil
}

func DumpELB(op *DumpOperation, r *Resource) error {
	data := make(map[string]interface{})
	data["id"] = r.ID
	data["type"] = TypeLoadBalancer
	data["raw"] = r.Obj
	op.Dump.Resources = append(op.Dump.Resources, data)
	return nil
}

func ListELBs(cloud fi.Cloud, clusterName string) ([]*Resource, error) {
	elbs, elbTags, err := DescribeELBs(cloud)
	if err != nil {
		return nil, err
	}

	var resourceTrackers []*Resource
	for _, elb := range elbs {
		id := aws.StringValue(elb.LoadBalancerName)
		resourceTracker := &Resource{
			Name:    FindELBName(elbTags[id]),
			ID:      id,
			Type:    TypeLoadBalancer,
			Deleter: DeleteELB,
			Dumper:  DumpELB,
			Obj:     elb,
		}

		var blocks []string
		for _, sg := range elb.SecurityGroups {
			blocks = append(blocks, "security-group:"+aws.StringValue(sg))
		}
		for _, s := range elb.Subnets {
			blocks = append(blocks, "subnet:"+aws.StringValue(s))
		}
		blocks = append(blocks, "vpc:"+aws.StringValue(elb.VPCId))

		resourceTracker.Blocks = blocks

		resourceTrackers = append(resourceTrackers, resourceTracker)
	}

	return resourceTrackers, nil
}

func DescribeELBs(cloud fi.Cloud) ([]*elb.LoadBalancerDescription, map[string][]*elb.Tag, error) {
	c := cloud.(awsup.AWSCloud)
	tags := c.Tags()

	glog.V(2).Infof("Listing all ELBs")

	request := &elb.DescribeLoadBalancersInput{}
	// ELB DescribeTags has a limit of 20 names, so we set the page size here to 20 also
	request.PageSize = aws.Int64(20)

	var elbs []*elb.LoadBalancerDescription
	elbTags := make(map[string][]*elb.Tag)

	var innerError error
	err := c.ELB().DescribeLoadBalancersPages(request, func(p *elb.DescribeLoadBalancersOutput, lastPage bool) bool {
		if len(p.LoadBalancerDescriptions) == 0 {
			return true
		}

		tagRequest := &elb.DescribeTagsInput{}

		nameToELB := make(map[string]*elb.LoadBalancerDescription)
		for _, elb := range p.LoadBalancerDescriptions {
			name := aws.StringValue(elb.LoadBalancerName)
			nameToELB[name] = elb

			tagRequest.LoadBalancerNames = append(tagRequest.LoadBalancerNames, elb.LoadBalancerName)
		}

		tagResponse, err := c.ELB().DescribeTags(tagRequest)
		if err != nil {
			innerError = fmt.Errorf("error listing elb Tags: %v", err)
			return false
		}

		for _, t := range tagResponse.TagDescriptions {
			elbName := aws.StringValue(t.LoadBalancerName)

			if !matchesElbTags(tags, t.Tags) {
				continue
			}

			elbTags[elbName] = t.Tags

			elb := nameToELB[elbName]
			elbs = append(elbs, elb)
		}
		return true
	})
	if err != nil {
		return nil, nil, fmt.Errorf("error describing LoadBalancers: %v", err)
	}
	if innerError != nil {
		return nil, nil, fmt.Errorf("error describing LoadBalancers: %v", innerError)
	}

	return elbs, elbTags, nil
}

func DeleteElasticIP(cloud fi.Cloud, t *Resource) error {
	c := cloud.(awsup.AWSCloud)

	id := t.ID

	glog.V(2).Infof("Releasing IP %s", t.Name)
	request := &ec2.ReleaseAddressInput{
		AllocationId: &id,
	}
	_, err := c.EC2().ReleaseAddress(request)
	if err != nil {
		if awsup.AWSErrorCode(err) == "InvalidAllocationID.NotFound" {
			glog.V(2).Infof("Got InvalidAllocationID.NotFound error describing ElasticIP %q; will treat as already-deleted", id)
			return nil
		}

		if IsDependencyViolation(err) {
			return err
		}
		return fmt.Errorf("error deleting elastic ip %q: %v", t.Name, err)
	}
	return nil
}

func DeleteNatGateway(cloud fi.Cloud, t *Resource) error {
	c := cloud.(awsup.AWSCloud)

	id := t.ID

	glog.V(2).Infof("Removing NatGateway %s", t.Name)
	request := &ec2.DeleteNatGatewayInput{
		NatGatewayId: &id,
	}
	_, err := c.EC2().DeleteNatGateway(request)
	if err != nil {
		if IsDependencyViolation(err) {
			return err
		}
		return fmt.Errorf("error deleting ngw %q: %v", t.Name, err)
	}
	return nil
}

func deleteRoute53Records(cloud fi.Cloud, zone *route53.HostedZone, resourceTrackers []*Resource) error {
	c := cloud.(awsup.AWSCloud)

	var changes []*route53.Change
	var names []string
	for _, resourceTracker := range resourceTrackers {
		names = append(names, resourceTracker.Name)
		changes = append(changes, &route53.Change{
			Action:            aws.String("DELETE"),
			ResourceRecordSet: resourceTracker.Obj.(*route53.ResourceRecordSet),
		})
	}
	human := strings.Join(names, ", ")
	glog.V(2).Infof("Deleting route53 records %q", human)

	changeBatch := &route53.ChangeBatch{
		Changes: changes,
	}
	request := &route53.ChangeResourceRecordSetsInput{
		HostedZoneId: zone.Id,
		ChangeBatch:  changeBatch,
	}
	_, err := c.Route53().ChangeResourceRecordSets(request)
	if err != nil {
		return fmt.Errorf("error deleting route53 record %q: %v", human, err)
	}
	return nil
}

func ListRoute53Records(cloud fi.Cloud, clusterName string) ([]*Resource, error) {
	var resourceTrackers []*Resource

	if dns.IsGossipHostname(clusterName) {
		return resourceTrackers, nil
	}

	c := cloud.(awsup.AWSCloud)

	// Normalize cluster name, with leading "."
	clusterName = "." + strings.TrimSuffix(clusterName, ".")

	// TODO: If we have the zone id in the cluster spec, use it!
	var zones []*route53.HostedZone
	{
		glog.V(2).Infof("Querying for all route53 zones")

		request := &route53.ListHostedZonesInput{}
		err := c.Route53().ListHostedZonesPages(request, func(p *route53.ListHostedZonesOutput, lastPage bool) bool {
			for _, zone := range p.HostedZones {
				zoneName := aws.StringValue(zone.Name)
				zoneName = "." + strings.TrimSuffix(zoneName, ".")

				if strings.HasSuffix(clusterName, zoneName) {
					zones = append(zones, zone)
				}
			}
			return true
		})
		if err != nil {
			return nil, fmt.Errorf("error querying for route53 zones: %v", err)
		}
	}

	for i := range zones {
		// Be super careful because we close over this later (in groupDeleter)
		zone := zones[i]

		hostedZoneID := strings.TrimPrefix(aws.StringValue(zone.Id), "/hostedzone/")

		glog.V(2).Infof("Querying for records in zone: %q", aws.StringValue(zone.Name))
		request := &route53.ListResourceRecordSetsInput{
			HostedZoneId: zone.Id,
		}
		err := c.Route53().ListResourceRecordSetsPages(request, func(p *route53.ListResourceRecordSetsOutput, lastPage bool) bool {
			for _, rrs := range p.ResourceRecordSets {
				if aws.StringValue(rrs.Type) != "A" {
					continue
				}

				name := aws.StringValue(rrs.Name)
				name = "." + strings.TrimSuffix(name, ".")

				if !strings.HasSuffix(name, clusterName) {
					continue
				}
				prefix := strings.TrimSuffix(name, clusterName)

				remove := false
				// TODO: Compute the actual set of names?
				if prefix == ".api" || prefix == ".api.internal" || prefix == ".bastion" {
					remove = true
				} else if strings.HasPrefix(prefix, ".etcd-") {
					remove = true
				}

				if !remove {
					continue
				}

				resourceTracker := &Resource{
					Name:     aws.StringValue(rrs.Name),
					ID:       hostedZoneID + "/" + aws.StringValue(rrs.Name),
					Type:     "route53-record",
					GroupKey: hostedZoneID,
					GroupDeleter: func(cloud fi.Cloud, resourceTrackers []*Resource) error {
						return deleteRoute53Records(cloud, zone, resourceTrackers)
					},
					Obj: rrs,
				}
				resourceTrackers = append(resourceTrackers, resourceTracker)
			}
			return true
		})
		if err != nil {
			return nil, fmt.Errorf("error querying for route53 records for zone %q: %v", aws.StringValue(zone.Name), err)
		}
	}

	return resourceTrackers, nil
}

func DeleteIAMRole(cloud fi.Cloud, r *Resource) error {
	c := cloud.(awsup.AWSCloud)

	roleName := r.Name

	var policyNames []string
	{
		request := &iam.ListRolePoliciesInput{
			RoleName: aws.String(roleName),
		}
		err := c.IAM().ListRolePoliciesPages(request, func(page *iam.ListRolePoliciesOutput, lastPage bool) bool {
			for _, policy := range page.PolicyNames {
				policyNames = append(policyNames, aws.StringValue(policy))
			}
			return true
		})
		if err != nil {
			if awsup.AWSErrorCode(err) == "NoSuchEntity" {
				glog.V(2).Infof("Got NoSuchEntity describing IAM RolePolicy %q; will treat as already-deleted", roleName)
				return nil
			}

			return fmt.Errorf("error listing IAM role policies for %q: %v", roleName, err)
		}
	}

	for _, policyName := range policyNames {
		glog.V(2).Infof("Deleting IAM role policy %q %q", roleName, policyName)
		request := &iam.DeleteRolePolicyInput{
			RoleName:   aws.String(r.Name),
			PolicyName: aws.String(policyName),
		}
		_, err := c.IAM().DeleteRolePolicy(request)
		if err != nil {
			return fmt.Errorf("error deleting IAM role policy %q %q: %v", roleName, policyName, err)
		}
	}

	{
		glog.V(2).Infof("Deleting IAM role %q", r.Name)
		request := &iam.DeleteRoleInput{
			RoleName: aws.String(r.Name),
		}
		_, err := c.IAM().DeleteRole(request)
		if err != nil {
			return fmt.Errorf("error deleting IAM role %q: %v", r.Name, err)
		}
	}

	return nil
}

func ListIAMRoles(cloud fi.Cloud, clusterName string) ([]*Resource, error) {
	c := cloud.(awsup.AWSCloud)

	remove := make(map[string]bool)
	remove["masters."+clusterName] = true
	remove["nodes."+clusterName] = true
	remove["bastions."+clusterName] = true

	var roles []*iam.Role
	// Find roles matching remove map
	{
		request := &iam.ListRolesInput{}
		err := c.IAM().ListRolesPages(request, func(p *iam.ListRolesOutput, lastPage bool) bool {
			for _, r := range p.Roles {
				name := aws.StringValue(r.RoleName)
				if remove[name] {
					roles = append(roles, r)
				}
			}
			return true
		})
		if err != nil {
			return nil, fmt.Errorf("error listing IAM roles: %v", err)
		}
	}

	var resourceTrackers []*Resource

	for _, role := range roles {
		name := aws.StringValue(role.RoleName)
		resourceTracker := &Resource{
			Name:    name,
			ID:      name,
			Type:    "iam-role",
			Deleter: DeleteIAMRole,
		}
		resourceTrackers = append(resourceTrackers, resourceTracker)
	}

	return resourceTrackers, nil
}

func DeleteIAMInstanceProfile(cloud fi.Cloud, r *Resource) error {
	c := cloud.(awsup.AWSCloud)

	profile := r.Obj.(*iam.InstanceProfile)
	name := aws.StringValue(profile.InstanceProfileName)

	// Remove roles
	{
		for _, role := range profile.Roles {
			glog.V(2).Infof("Removing role %q from IAM instance profile %q", aws.StringValue(role.RoleName), name)
			request := &iam.RemoveRoleFromInstanceProfileInput{
				InstanceProfileName: profile.InstanceProfileName,
				RoleName:            role.RoleName,
			}
			_, err := c.IAM().RemoveRoleFromInstanceProfile(request)
			if err != nil {
				return fmt.Errorf("error removing role %q from IAM instance profile %q: %v", aws.StringValue(role.RoleName), name, err)
			}
		}
	}

	// Delete the instance profile
	{
		glog.V(2).Infof("Deleting IAM instance profile %q", name)
		request := &iam.DeleteInstanceProfileInput{
			InstanceProfileName: profile.InstanceProfileName,
		}
		_, err := c.IAM().DeleteInstanceProfile(request)
		if err != nil {
			return fmt.Errorf("error deleting IAM instance profile %q: %v", name, err)
		}
	}

	return nil
}

func ListIAMInstanceProfiles(cloud fi.Cloud, clusterName string) ([]*Resource, error) {
	c := cloud.(awsup.AWSCloud)

	remove := make(map[string]bool)
	remove["masters."+clusterName] = true
	remove["nodes."+clusterName] = true
	remove["bastions."+clusterName] = true

	var profiles []*iam.InstanceProfile

	request := &iam.ListInstanceProfilesInput{}
	err := c.IAM().ListInstanceProfilesPages(request, func(p *iam.ListInstanceProfilesOutput, lastPage bool) bool {
		for _, p := range p.InstanceProfiles {
			name := aws.StringValue(p.InstanceProfileName)
			if remove[name] {
				profiles = append(profiles, p)
			}
		}
		return true
	})
	if err != nil {
		return nil, fmt.Errorf("error listing IAM instance profiles: %v", err)
	}

	var resourceTrackers []*Resource

	for _, profile := range profiles {
		name := aws.StringValue(profile.InstanceProfileName)
		resourceTracker := &Resource{
			Name:    name,
			ID:      name,
			Type:    "iam-instance-profile",
			Deleter: DeleteIAMInstanceProfile,
			Obj:     profile,
		}

		resourceTrackers = append(resourceTrackers, resourceTracker)
	}

	return resourceTrackers, nil
}

func FindName(tags []*ec2.Tag) string {
	if name, found := awsup.FindEC2Tag(tags, "Name"); found {
		return name
	}
	return ""
}

func FindASGName(tags []*autoscaling.TagDescription) string {
	if name, found := awsup.FindASGTag(tags, "Name"); found {
		return name
	}
	return ""
}

func FindELBName(tags []*elb.Tag) string {
	if name, found := awsup.FindELBTag(tags, "Name"); found {
		return name
	}
	return ""
}

// HasSharedTag looks for the shared tag indicating that the cluster does not own the resource
func HasSharedTag(description string, tags []*ec2.Tag, clusterName string) bool {
	tagKey := "kubernetes.io/cluster/" + clusterName

	var found *ec2.Tag
	for _, tag := range tags {
		if aws.StringValue(tag.Key) != tagKey {
			continue
		}

		found = tag
	}

	if found == nil {
		glog.Warningf("(new) cluster tag not found on %s", description)
		return false
	}

	tagValue := aws.StringValue(found.Value)
	switch tagValue {
	case "owned":
		return false
	case "shared":
		return true

	default:
		glog.Warningf("unknown cluster tag on %s: %q=%q", description, tagKey, tagValue)
		return false
	}
}<|MERGE_RESOLUTION|>--- conflicted
+++ resolved
@@ -700,17 +700,10 @@
 	keypairName := "kubernetes." + clusterName
 
 	glog.V(2).Infof("Listing EC2 Keypairs")
-<<<<<<< HEAD
-	request := &ec2.DescribeKeyPairsInput{
-		// We need to match both the name and a prefix
-		//Filters: []*ec2.Filter{awsup.NewEC2Filter("key-name", keypairName)},
-	}
-=======
 
 	// TODO: We need to match both the name and a prefix
 	// TODO: usee 'Filters: []*ec2.Filter{awsup.NewEC2Filter("key-name", keypairName)},'
 	request := &ec2.DescribeKeyPairsInput{}
->>>>>>> 0f65013e
 	response, err := c.EC2().DescribeKeyPairs(request)
 	if err != nil {
 		return nil, fmt.Errorf("error listing KeyPairs: %v", err)
