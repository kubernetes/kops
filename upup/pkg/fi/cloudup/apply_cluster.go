/*
Copyright 2016 The Kubernetes Authors.

Licensed under the Apache License, Version 2.0 (the "License");
you may not use this file except in compliance with the License.
You may obtain a copy of the License at

    http://www.apache.org/licenses/LICENSE-2.0

Unless required by applicable law or agreed to in writing, software
distributed under the License is distributed on an "AS IS" BASIS,
WITHOUT WARRANTIES OR CONDITIONS OF ANY KIND, either express or implied.
See the License for the specific language governing permissions and
limitations under the License.
*/

package cloudup

import (
	"fmt"
	"net"
	"os"
	"strings"
<<<<<<< HEAD
=======
	"time"
>>>>>>> fecf1ebd

	"github.com/golang/glog"
	api "k8s.io/kops/pkg/apis/kops"
	"k8s.io/kops/pkg/apis/kops/registry"
	"k8s.io/kops/pkg/client/simple"
	"k8s.io/kops/upup/pkg/fi"
	"k8s.io/kops/upup/pkg/fi/cloudup/awstasks"
	"k8s.io/kops/upup/pkg/fi/cloudup/awsup"
	"k8s.io/kops/upup/pkg/fi/cloudup/gce"
	"k8s.io/kops/upup/pkg/fi/cloudup/gcetasks"
	"k8s.io/kops/upup/pkg/fi/cloudup/terraform"
	"k8s.io/kops/upup/pkg/fi/fitasks"
	"k8s.io/kops/upup/pkg/fi/nodeup"
	"k8s.io/kops/util/pkg/hashing"
	"k8s.io/kops/util/pkg/vfs"
	"k8s.io/kubernetes/federation/pkg/dnsprovider"
	k8sapi "k8s.io/kubernetes/pkg/api"
)

const (
	NodeUpVersion = "1.4.1"
)

const MaxTaskDuration = 10 * time.Minute

var CloudupModels = []string{"config", "proto", "cloudup"}

type ApplyClusterCmd struct {
	Cluster *api.Cluster

	InstanceGroups []*api.InstanceGroup

	// NodeUpSource is the location from which we download nodeup
	NodeUpSource string

	// Models is a list of cloudup models to apply
	Models []string

	// TargetName specifies how we are operating e.g. direct to GCE, or AWS, or dry-run, or terraform
	TargetName string

	// Target is the fi.Target we will operate against
	Target fi.Target

	// OutDir is a local directory in which we place output, can cache files etc
	OutDir string

	// Assets is a list of sources for files (primarily when not using everything containerized)
	// Formats:
	//  raw url: http://... or https://...
	//  url with hash: <hex>@http://... or <hex>@https://...
	Assets []string

	Clientset simple.Clientset

	// DryRun is true if this is only a dry run
	DryRun bool
}

func (c *ApplyClusterCmd) Run() error {

	if c.InstanceGroups == nil {
		list, err := c.Clientset.InstanceGroups(c.Cluster.Name).List(k8sapi.ListOptions{})
		if err != nil {
			return err
		}
		var instanceGroups []*api.InstanceGroup
		for i := range list.Items {
			instanceGroups = append(instanceGroups, &list.Items[i])
		}
		c.InstanceGroups = instanceGroups
	}

	if c.Models == nil {
		c.Models = CloudupModels
	}

	modelStore, err := findModelStore()
	if err != nil {
		return err
	}

	err = c.upgradeSpecs()
	if err != nil {
		return err
	}

	err = api.DeepValidate(c.Cluster, c.InstanceGroups, true)
	if err != nil {
		return err
	}

	cluster := c.Cluster

	if cluster.Spec.KubernetesVersion == "" {
		return fmt.Errorf("KubernetesVersion not set")
	}
	if cluster.Spec.DNSZone == "" {
		return fmt.Errorf("DNSZone not set")
	}

	l := &Loader{}
	l.Init()
	l.Cluster = c.Cluster

	configBase, err := vfs.Context.BuildVfsPath(cluster.Spec.ConfigBase)
	if err != nil {
		return fmt.Errorf("error parsing config base %q: %v", cluster.Spec.ConfigBase, err)
	}

	keyStore, err := registry.KeyStore(cluster)
	if err != nil {
		return err
	}
	keyStore.(*fi.VFSCAStore).DryRun = c.DryRun

	secretStore, err := registry.SecretStore(cluster)
	if err != nil {
		return err
	}

	channels := []string{
		configBase.Join("addons", "bootstrap-channel.yaml").Path(),
	}

	// Normalize k8s version
	versionWithoutV := strings.TrimSpace(cluster.Spec.KubernetesVersion)
	if strings.HasPrefix(versionWithoutV, "v") {
		versionWithoutV = versionWithoutV[1:]
	}
	if cluster.Spec.KubernetesVersion != versionWithoutV {
		glog.Warningf("Normalizing kubernetes version: %q -> %q", cluster.Spec.KubernetesVersion, versionWithoutV)
		cluster.Spec.KubernetesVersion = versionWithoutV
	}

	if len(c.Assets) == 0 {
		var baseURL string
		if isBaseURL(cluster.Spec.KubernetesVersion) {
			baseURL = cluster.Spec.KubernetesVersion
		} else {
			baseURL = "https://storage.googleapis.com/kubernetes-release/release/v" + cluster.Spec.KubernetesVersion
		}
		baseURL = strings.TrimSuffix(baseURL, "/")

		{
			defaultKubeletAsset := baseURL + "/bin/linux/amd64/kubelet"
			glog.V(2).Infof("Adding default kubelet release asset: %s", defaultKubeletAsset)

			hash, err := findHash(defaultKubeletAsset)
			if err != nil {
				return err
			}
			c.Assets = append(c.Assets, hash.Hex()+"@"+defaultKubeletAsset)
		}

		{
			defaultKubectlAsset := baseURL + "/bin/linux/amd64/kubectl"
			glog.V(2).Infof("Adding default kubectl release asset: %s", defaultKubectlAsset)

			hash, err := findHash(defaultKubectlAsset)
			if err != nil {
				return err
			}
			c.Assets = append(c.Assets, hash.Hex()+"@"+defaultKubectlAsset)
		}

		if usesCNI(cluster) {
			// TODO: we really need to sort this out:
			// https://github.com/kubernetes/kops/issues/724
			// https://github.com/kubernetes/kops/issues/626
			// https://github.com/kubernetes/kubernetes/issues/30338

			// CNI version for 1.3
			//defaultCNIAsset = "https://storage.googleapis.com/kubernetes-release/network-plugins/cni-8a936732094c0941e1543ef5d292a1f4fffa1ac5.tar.gz"
			//hashString := "86966c78cc9265ee23f7892c5cad0ec7590cec93"

			defaultCNIAsset := "https://storage.googleapis.com/kubernetes-release/network-plugins/cni-07a8a28637e97b22eb8dfe710eeae1344f69d16e.tar.gz"
			hashString := "19d49f7b2b99cd2493d5ae0ace896c64e289ccbb"

			glog.V(2).Infof("Adding default CNI asset: %s", defaultCNIAsset)

			c.Assets = append(c.Assets, hashString+"@"+defaultCNIAsset)
		}
	}

	if c.NodeUpSource == "" {
		location := os.Getenv("NODEUP_URL")
		if location == "" {
			location = "https://kubeupv2.s3.amazonaws.com/kops/" + NodeUpVersion + "/linux/amd64/nodeup"
			glog.V(2).Infof("Using default nodeup location: %q", location)
		} else {
			glog.Warningf("Using nodeup location from NODEUP_URL env var: %q", location)
		}
		c.NodeUpSource = location
	}

	checkExisting := true

	l.AddTypes(map[string]interface{}{
		"keypair":     &fitasks.Keypair{},
		"secret":      &fitasks.Secret{},
		"managedFile": &fitasks.ManagedFile{},
	})

	cloud, err := BuildCloud(cluster)
	if err != nil {
		return err
	}

	region := ""
	project := ""

	var sshPublicKeys [][]byte
	{
		keys, err := keyStore.FindSSHPublicKeys(fi.SecretNameSSHPrimary)
		if err != nil {
			return fmt.Errorf("error retrieving SSH public key %q: %v", fi.SecretNameSSHPrimary, err)
		}

		for _, k := range keys {
			sshPublicKeys = append(sshPublicKeys, k.Data)
		}
	}

	switch fi.CloudProviderID(cluster.Spec.CloudProvider) {
	case fi.CloudProviderGCE:
		{
			gceCloud := cloud.(*gce.GCECloud)
			region = gceCloud.Region
			project = gceCloud.Project

			glog.Fatalf("GCE is (probably) not working currently - please ping @justinsb for cleanup")

			l.AddTypes(map[string]interface{}{
				"persistentDisk":       &gcetasks.PersistentDisk{},
				"instance":             &gcetasks.Instance{},
				"instanceTemplate":     &gcetasks.InstanceTemplate{},
				"network":              &gcetasks.Network{},
				"managedInstanceGroup": &gcetasks.ManagedInstanceGroup{},
				"firewallRule":         &gcetasks.FirewallRule{},
				"ipAddress":            &gcetasks.IPAddress{},
			})
		}

	case fi.CloudProviderAWS:
		{
			awsCloud := cloud.(awsup.AWSCloud)
			region = awsCloud.Region()

			l.AddTypes(map[string]interface{}{
				// EC2
				"elasticIP":                   &awstasks.ElasticIP{},
				"instance":                    &awstasks.Instance{},
				"instanceElasticIPAttachment": &awstasks.InstanceElasticIPAttachment{},
				"instanceVolumeAttachment":    &awstasks.InstanceVolumeAttachment{},
				"ebsVolume":                   &awstasks.EBSVolume{},
				"sshKey":                      &awstasks.SSHKey{},

				// IAM
				"iamInstanceProfile":     &awstasks.IAMInstanceProfile{},
				"iamInstanceProfileRole": &awstasks.IAMInstanceProfileRole{},
				"iamRole":                &awstasks.IAMRole{},
				"iamRolePolicy":          &awstasks.IAMRolePolicy{},

				// VPC / Networking
				"dhcpOptions":           &awstasks.DHCPOptions{},
				"internetGateway":       &awstasks.InternetGateway{},
				"route":                 &awstasks.Route{},
				"routeTable":            &awstasks.RouteTable{},
				"routeTableAssociation": &awstasks.RouteTableAssociation{},
				"securityGroup":         &awstasks.SecurityGroup{},
				"securityGroupRule":     &awstasks.SecurityGroupRule{},
				"subnet":                &awstasks.Subnet{},
				"vpc":                   &awstasks.VPC{},
				"ngw":                   &awstasks.NatGateway{},
				"vpcDHDCPOptionsAssociation": &awstasks.VPCDHCPOptionsAssociation{},

				// ELB
				"loadBalancer":                       &awstasks.LoadBalancer{},
				"loadBalancerAttachment":             &awstasks.LoadBalancerAttachment{},
				"loadBalancerHealthChecks":           &awstasks.LoadBalancerHealthChecks{},
				"loadBalancerAccessLog":              &awstasks.LoadBalancerAccessLog{},
				"loadBalancerAdditionalAttribute":    &awstasks.LoadBalancerAdditionalAttribute{},
				"loadBalancerConnectionDraining":     &awstasks.LoadBalancerConnectionDraining{},
				"loadBalancerCrossZoneLoadBalancing": &awstasks.LoadBalancerCrossZoneLoadBalancing{},
				"loadBalancerConnectionSettings":     &awstasks.LoadBalancerConnectionSettings{},
				"loadBalancerAttributes":             &awstasks.LoadBalancerAttributes{},

				// Autoscaling
				"autoscalingGroup":    &awstasks.AutoscalingGroup{},
				"launchConfiguration": &awstasks.LaunchConfiguration{},

				// Route53
				"dnsName": &awstasks.DNSName{},
				"dnsZone": &awstasks.DNSZone{},
			})

			if len(sshPublicKeys) == 0 {
				return fmt.Errorf("SSH public key must be specified when running with AWS (create with `kops create secret --name %s sshpublickey admin -i ~/.ssh/id_rsa.pub`)", cluster.Name)
			}

			if len(sshPublicKeys) != 1 {
				return fmt.Errorf("Exactly one 'admin' SSH public key can be specified when running with AWS; please delete a key using `kops delete secret`")
			} else {
				l.Resources["ssh-public-key"] = fi.NewStringResource(string(sshPublicKeys[0]))

				// SSHKeyName computes a unique SSH key name, combining the cluster name and the SSH public key fingerprint
				l.TemplateFunctions["SSHKeyName"] = func() (string, error) {
					fingerprint, err := awstasks.ComputeOpenSSHKeyFingerprint(string(sshPublicKeys[0]))
					if err != nil {
						return "", err
					}

					name := "kubernetes." + cluster.Name + "-" + fingerprint
					return name, nil
				}
			}

			l.TemplateFunctions["MachineTypeInfo"] = awsup.GetMachineTypeInfo
		}

	default:
		return fmt.Errorf("unknown CloudProvider %q", cluster.Spec.CloudProvider)
	}

	err = validateDNS(cluster, cloud)
	if err != nil {
		return err
	}

	clusterTags, err := buildCloudupTags(cluster)
	if err != nil {
		return err
	}

	tf := &TemplateFunctions{
		cluster:        cluster,
		instanceGroups: c.InstanceGroups,
		tags:           clusterTags,
		region:         region,
	}

	l.Tags = clusterTags
	l.WorkDir = c.OutDir
	l.ModelStore = modelStore

	l.Builders = []TaskBuilder{
		&BootstrapChannelBuilder{cluster: cluster},
	}

	l.TemplateFunctions["CA"] = func() fi.CAStore {
		return keyStore
	}
	l.TemplateFunctions["Secrets"] = func() fi.SecretStore {
		return secretStore
	}

	// RenderNodeUpConfig returns the NodeUp config, in YAML format
	l.TemplateFunctions["RenderNodeUpConfig"] = func(ig *api.InstanceGroup) (string, error) {
		if ig == nil {
			return "", fmt.Errorf("instanceGroup cannot be nil")
		}

		role := ig.Spec.Role
		if role == "" {
			return "", fmt.Errorf("cannot determine role for instance group: %v", ig.Name)
		}

		nodeUpTags, err := buildNodeupTags(role, tf.cluster, tf.tags)
		if err != nil {
			return "", err
		}

		config := &nodeup.NodeUpConfig{}
		for _, tag := range nodeUpTags.List() {
			config.Tags = append(config.Tags, tag)
		}

		config.Assets = c.Assets

		config.ClusterName = cluster.Name

		config.ConfigBase = fi.String(configBase.Path())

		config.InstanceGroupName = ig.Name

		var images []*nodeup.Image

		if isBaseURL(cluster.Spec.KubernetesVersion) {
			baseURL := cluster.Spec.KubernetesVersion
			baseURL = strings.TrimSuffix(baseURL, "/")

			// TODO: pull kube-dns image
			// When using a custom version, we want to preload the images over http
			components := []string{"kube-proxy"}
			if role == api.InstanceGroupRoleMaster {
				components = append(components, "kube-apiserver", "kube-controller-manager", "kube-scheduler")
			}
			for _, component := range components {
				imagePath := baseURL + "/bin/linux/amd64/" + component + ".tar"
				glog.Infof("Adding docker image: %s", imagePath)

				hash, err := findHash(imagePath)
				if err != nil {
					return "", err
				}
				image := &nodeup.Image{
					Source: imagePath,
					Hash:   hash.Hex(),
				}
				images = append(images, image)
			}
		}

		config.Images = images

		{
			protokubeImage := os.Getenv("PROTOKUBE_IMAGE")
			if protokubeImage != "" {
				glog.Warningf("Using protokube image specified in PROTOKUBE_IMAGE env var: %q", protokubeImage)
			} else {
				protokubeImage = nodeup.DefaultProtokubeImage
			}
			config.ProtokubeImage = &nodeup.Image{
				Source: protokubeImage,
			}
		}

		config.Channels = channels

		yaml, err := api.ToYaml(config)
		if err != nil {
			return "", err
		}

		return string(yaml), nil
	}

	//// TotalNodeCount computes the total count of nodes
	//l.TemplateFunctions["TotalNodeCount"] = func() (int, error) {
	//	count := 0
	//	for _, group := range c.InstanceGroups {
	//		if group.IsMaster() {
	//			continue
	//		}
	//		if group.Spec.MaxSize != nil {
	//			count += *group.Spec.MaxSize
	//		} else if group.Spec.MinSize != nil {
	//			count += *group.Spec.MinSize
	//		} else {
	//			// Guestimate
	//			count += 5
	//		}
	//	}
	//	return count, nil
	//}
	l.TemplateFunctions["Region"] = func() string {
		return region
	}
	l.TemplateFunctions["NodeSets"] = func() []*api.InstanceGroup {
		var groups []*api.InstanceGroup
		for _, ig := range c.InstanceGroups {
			if ig.IsMaster() {
				continue
			}
			groups = append(groups, ig)
		}
		return groups
	}
	l.TemplateFunctions["Masters"] = func() []*api.InstanceGroup {
		var groups []*api.InstanceGroup
		for _, ig := range c.InstanceGroups {
			if !ig.IsMaster() {
				continue
			}
			groups = append(groups, ig)
		}
		return groups
	}
	//l.TemplateFunctions["NodeUp"] = c.populateNodeUpConfig
	l.TemplateFunctions["NodeUpSource"] = func() string {
		return c.NodeUpSource
	}
	l.TemplateFunctions["NodeUpSourceHash"] = func() string {
		return ""
	}

	tf.AddTo(l.TemplateFunctions)

	taskMap, err := l.BuildTasks(modelStore, c.Models)
	if err != nil {
		return fmt.Errorf("error building tasks: %v", err)
	}

	var target fi.Target
	dryRun := false

	switch c.TargetName {
	case TargetDirect:
		switch cluster.Spec.CloudProvider {
		case "gce":
			target = gce.NewGCEAPITarget(cloud.(*gce.GCECloud))
		case "aws":
			target = awsup.NewAWSAPITarget(cloud.(awsup.AWSCloud))
		default:
			return fmt.Errorf("direct configuration not supported with CloudProvider:%q", cluster.Spec.CloudProvider)
		}

	case TargetTerraform:
		checkExisting = false
		outDir := c.OutDir
		target = terraform.NewTerraformTarget(cloud, region, project, outDir)

	case TargetDryRun:
		target = fi.NewDryRunTarget(os.Stdout)
		dryRun = true
	default:
		return fmt.Errorf("unsupported target type %q", c.TargetName)
	}
	c.Target = target

	if !dryRun {
		err = registry.WriteConfigDeprecated(configBase.Join(registry.PathClusterCompleted), c.Cluster)
		if err != nil {
			return fmt.Errorf("error writing completed cluster spec: %v", err)
		}

		for _, g := range c.InstanceGroups {
			_, err := c.Clientset.InstanceGroups(c.Cluster.Name).Update(g)
			if err != nil {
				return fmt.Errorf("error writing InstanceGroup %q to registry: %v", g.Name, err)
			}
		}
	}

	context, err := fi.NewContext(target, cloud, keyStore, secretStore, configBase, checkExisting, taskMap)
	if err != nil {
		return fmt.Errorf("error building context: %v", err)
	}
	defer context.Close()

	err = context.RunTasks(MaxTaskDuration)
	if err != nil {
		return fmt.Errorf("error running tasks: %v", err)
	}
	err = target.Finish(taskMap) //This will finish the apply, and print the changes
	if err != nil {
		return fmt.Errorf("error closing target: %v", err)
	}

	return nil
}

func isBaseURL(kubernetesVersion string) bool {
	return strings.HasPrefix(kubernetesVersion, "http:") || strings.HasPrefix(kubernetesVersion, "https:")
}

func findHash(url string) (*hashing.Hash, error) {
	for _, ext := range []string{".sha1"} {
		hashURL := url + ext
		b, err := vfs.Context.ReadFile(hashURL)
		if err != nil {
			glog.Infof("error reading hash file %q: %v", hashURL, err)
			continue
		}
		hashString := strings.TrimSpace(string(b))
		glog.V(2).Infof("Found hash %q for %q", hashString, url)

		return hashing.FromString(hashString)
	}
	return nil, fmt.Errorf("cannot determine hash for %v (have you specified a valid KubernetesVersion?)", url)
}

func validateDNS(cluster *api.Cluster, cloud fi.Cloud) error {
	dns, err := cloud.DNS()
	if err != nil {
		return fmt.Errorf("error building DNS provider: %v", err)
	}

	zonesProvider, ok := dns.Zones()
	if !ok {
		return fmt.Errorf("error getting DNS zones provider")
	}

	zones, err := zonesProvider.List()
	if err != nil {
		return fmt.Errorf("error listing DNS zones: %v", err)
	}

	var matches []dnsprovider.Zone
	findName := strings.TrimSuffix(cluster.Spec.DNSZone, ".")
	for _, zone := range zones {
		id := zone.ID()
		name := strings.TrimSuffix(zone.Name(), ".")
		if id == cluster.Spec.DNSZone || name == findName {
			matches = append(matches, zone)
		}
	}
	if len(matches) == 0 {
		return fmt.Errorf("cannot find DNS Zone %q.  Please pre-create the zone and set up NS records so that it resolves.", cluster.Spec.DNSZone)
	}

	if len(matches) > 1 {
		return fmt.Errorf("found multiple DNS Zones matching %q", cluster.Spec.DNSZone)
	}

	zone := matches[0]
	dnsName := strings.TrimSuffix(zone.Name(), ".")

	glog.V(2).Infof("Doing DNS lookup to verify NS records for %q", dnsName)
	ns, err := net.LookupNS(dnsName)
	if err != nil {
		return fmt.Errorf("error doing DNS lookup for NS records for %q: %v", dnsName, err)
	}

	if len(ns) == 0 {
		if os.Getenv("DNS_IGNORE_NS_CHECK") == "" {
			return fmt.Errorf("NS records not found for %q - please make sure they are correctly configured", dnsName)
		} else {
			glog.Warningf("Ignoring failed NS record check because DNS_IGNORE_NS_CHECK is set")
		}
	} else {
		var hosts []string
		for _, n := range ns {
			hosts = append(hosts, n.Host)
		}
		glog.V(2).Infof("Found NS records for %q: %v", dnsName, hosts)
	}

	return nil
}

// upgradeSpecs ensures that fields are fully populated / defaulted
func (c *ApplyClusterCmd) upgradeSpecs() error {
	//err := c.Cluster.PerformAssignments()
	//if err != nil {
	//	return fmt.Errorf("error populating configuration: %v", err)
	//}

	channel, err := ChannelForCluster(c.Cluster)
	if err != nil {
		return err
	}

	fullCluster, err := PopulateClusterSpec(c.Cluster)
	if err != nil {
		return err
	}
	c.Cluster = fullCluster

	for i, g := range c.InstanceGroups {
		fullGroup, err := PopulateInstanceGroupSpec(fullCluster, g, channel)
		if err != nil {
			return err
		}
		c.InstanceGroups[i] = fullGroup
	}

	return nil
}

func ChannelForCluster(c *api.Cluster) (*api.Channel, error) {
	channelLocation := c.Spec.Channel
	if channelLocation == "" {
		channelLocation = api.DefaultChannel
	}
	return api.LoadChannel(channelLocation)
}<|MERGE_RESOLUTION|>--- conflicted
+++ resolved
@@ -21,10 +21,7 @@
 	"net"
 	"os"
 	"strings"
-<<<<<<< HEAD
-=======
 	"time"
->>>>>>> fecf1ebd
 
 	"github.com/golang/glog"
 	api "k8s.io/kops/pkg/apis/kops"
