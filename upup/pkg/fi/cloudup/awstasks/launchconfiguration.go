--- conflicted
+++ resolved
@@ -77,13 +77,9 @@
 	RootVolumeSize *int64
 	// RootVolumeType is the type of the EBS root volume to use (e.g. gp2)
 	RootVolumeType *string
-<<<<<<< HEAD
 	// RootVolumeTermination defines wether to keep EBS root volume on termination
 	RootVolumeTermination *bool
 	// SSHKey is the key to use for the instance
-=======
-	// SSHKey is the ssh key for the instances
->>>>>>> 0ab385c4
 	SSHKey *SSHKey
 	// SecurityGroups is a list of security group associated
 	SecurityGroups []*SecurityGroup
@@ -241,43 +237,6 @@
 	return actual, nil
 }
 
-<<<<<<< HEAD
-// buildAdditionalDevices is responsible for creating additional volumes in this lc
-func buildAdditionalDevices(volumes []*BlockDeviceMapping) (map[string]*BlockDeviceMapping, error) {
-	devices := make(map[string]*BlockDeviceMapping, 0)
-
-	// @step: iterate the volumes and create devices from them
-	for _, x := range volumes {
-		if x.DeviceName == nil {
-			return nil, errors.New("DeviceName not set for volume")
-		}
-		devices[*x.DeviceName] = x
-	}
-
-	return devices, nil
-}
-
-// buildEphemeralDevices is responsible for mapping ephemeral devices for this instance type
-func buildEphemeralDevices(instanceTypeName *string) (map[string]*BlockDeviceMapping, error) {
-	bm := make(map[string]*BlockDeviceMapping)
-
-	// TODO: Any reason not to always attach the ephemeral devices?
-	if instanceTypeName == nil {
-		return nil, fi.RequiredField("InstanceType")
-	}
-
-	instanceType, err := awsup.GetMachineTypeInfo(*instanceTypeName)
-	if err != nil {
-		return nil, err
-	}
-
-	for _, x := range instanceType.EphemeralDevices() {
-		bm[x.DeviceName] = &BlockDeviceMapping{VirtualName: fi.String(x.VirtualName)}
-	}
-
-	return bm, nil
-}
-
 // buildRootDevice is responsible for creating a block device mapping for the root volume
 func (e *LaunchConfiguration) buildRootDevice(cloud awsup.AWSCloud) (map[string]*BlockDeviceMapping, error) {
 	imageID := fi.StringValue(e.ImageID)
@@ -304,8 +263,6 @@
 	return blockDeviceMappings, nil
 }
 
-=======
->>>>>>> 0ab385c4
 func (e *LaunchConfiguration) Run(c *fi.Context) error {
 	// TODO: Make Normalize a standard method
 	e.Normalize()
@@ -446,30 +403,6 @@
 	e.ID = fi.String(launchConfigurationName)
 
 	return nil // No tags on a launch configuration
-}
-
-// buildRootDevice is responsible for retrieving a boot device mapping from the image name
-func (t *LaunchConfiguration) buildRootDevice(cloud awsup.AWSCloud) (map[string]*BlockDeviceMapping, error) {
-	image := fi.StringValue(t.ImageID)
-
-	// @step: resolve the image ami
-	img, err := cloud.ResolveImage(image)
-	if err != nil {
-		return nil, fmt.Errorf("unable to resolve image: %q: %v", image, err)
-	} else if img == nil {
-		return nil, fmt.Errorf("unable to resolve image: %q: not found", image)
-	}
-
-	bm := make(map[string]*BlockDeviceMapping)
-
-	bm[aws.StringValue(img.RootDeviceName)] = &BlockDeviceMapping{
-		EbsDeleteOnTermination: aws.Bool(true),
-		EbsVolumeSize:          t.RootVolumeSize,
-		EbsVolumeType:          t.RootVolumeType,
-		EbsVolumeIops:          t.RootVolumeIops,
-	}
-
-	return bm, nil
 }
 
 type terraformLaunchConfiguration struct {
