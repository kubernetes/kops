/*
Copyright 2016 The Kubernetes Authors.

Licensed under the Apache License, Version 2.0 (the "License");
you may not use this file except in compliance with the License.
You may obtain a copy of the License at

    http://www.apache.org/licenses/LICENSE-2.0

Unless required by applicable law or agreed to in writing, software
distributed under the License is distributed on an "AS IS" BASIS,
WITHOUT WARRANTIES OR CONDITIONS OF ANY KIND, either express or implied.
See the License for the specific language governing permissions and
limitations under the License.
*/

package channels

import (
	"encoding/json"
	"fmt"
	"strings"

	"github.com/blang/semver"
	v1 "k8s.io/api/core/v1"
	metav1 "k8s.io/apimachinery/pkg/apis/meta/v1"
	"k8s.io/apimachinery/pkg/types"
	"k8s.io/client-go/kubernetes"
	"k8s.io/klog"
)

const AnnotationPrefix = "addons.k8s.io/"

type Channel struct {
	Namespace string
	Name      string
}

type ChannelVersion struct {
	Version      *string `json:"version,omitempty"`
	Channel      *string `json:"channel,omitempty"`
	Id           string  `json:"id,omitempty"`
	ManifestHash string  `json:"manifestHash,omitempty"`
}

func stringValue(s *string) string {
	if s == nil {
		return ""
	}
	return *s
}

func (c *ChannelVersion) String() string {
	s := "Version=" + stringValue(c.Version) + " Channel=" + stringValue(c.Channel)
	if c.Id != "" {
		s += " Id=" + c.Id
	}
	if c.ManifestHash != "" {
		s += " ManifestHash=" + c.ManifestHash
	}
	return s
}

func ParseChannelVersion(s string) (*ChannelVersion, error) {
	v := &ChannelVersion{}
	err := json.Unmarshal([]byte(s), v)
	if err != nil {
		return nil, fmt.Errorf("error parsing version spec %q", s)
	}
	return v, nil
}

func FindAddons(ns *v1.Namespace) map[string]*ChannelVersion {
	addons := make(map[string]*ChannelVersion)
	for k, v := range ns.Annotations {
		if !strings.HasPrefix(k, AnnotationPrefix) {
			continue
		}

		channelVersion, err := ParseChannelVersion(v)
		if err != nil {
			klog.Warningf("failed to parse annotation %q=%q", k, v)
			continue
		}

		name := strings.TrimPrefix(k, AnnotationPrefix)
		addons[name] = channelVersion
	}
	return addons
}

func (c *ChannelVersion) Encode() (string, error) {
	data, err := json.Marshal(c)
	if err != nil {
		return "", fmt.Errorf("error encoding version spec: %v", err)
	}
	return string(data), nil
}

func (c *Channel) AnnotationName() string {
	return AnnotationPrefix + c.Name
}

func (c *ChannelVersion) replaces(existing *ChannelVersion) bool {
	glog.V(4).Infof("Checking existing channel: %v compared to new channel: %v", existing, c)
	if existing.Version != nil {
		if c.Version == nil {
			glog.V(4).Infof("New Version info missing")
			return false
		}
		cVersion, err := semver.ParseTolerant(*c.Version)
		if err != nil {
<<<<<<< HEAD
			glog.Warningf("error parsing new version %q; will ignore this version", *c.Version)
=======
			klog.Warningf("error parsing version %q; will ignore this version", *c.Version)
>>>>>>> a6ee3cd7
			return false
		}
		existingVersion, err := semver.ParseTolerant(*existing.Version)
		if err != nil {
			klog.Warningf("error parsing existing version %q", *existing.Version)
			return true
		}
		if cVersion.LT(existingVersion) {
			glog.V(4).Infof("New Version is less then old")
			return false
		} else if cVersion.GT(existingVersion) {
			glog.V(4).Infof("New Version is greater then old")
			return true
		} else {
			// Same version; check ids
			if c.Id == existing.Id {
				// Same id; check manifests
				if c.ManifestHash == existing.ManifestHash {
					glog.V(4).Infof("Manifest Match")
					return false
				}
				glog.V(4).Infof("Channels had same version and ids %q, %q but different ManifestHash (%q vs %q); will replace", *c.Version, c.Id, c.ManifestHash, existing.ManifestHash)
			}
<<<<<<< HEAD
			glog.V(4).Infof("Channels had same version and ids %q, %q but different ManifestHash (%q vs %q); will replace", *c.Version, c.Id, c.ManifestHash, existing.ManifestHash)

=======
			klog.V(4).Infof("Channels had same version %q but different ids (%q vs %q); will replace", *c.Version, c.Id, existing.Id)
>>>>>>> a6ee3cd7
		}
	} else {
		glog.Warningf("Existing ChannelVersion did not have a version; can't perform real version check")
	}

<<<<<<< HEAD
=======
	klog.Warningf("ChannelVersion did not have a version; can't perform real version check")
>>>>>>> a6ee3cd7
	if c.Version == nil {
		glog.Warningf("New ChannelVersion did not have a version; can't perform real version check")
		return false
	}

	return true
}

func (c *Channel) GetInstalledVersion(k8sClient kubernetes.Interface) (*ChannelVersion, error) {
	ns, err := k8sClient.CoreV1().Namespaces().Get(c.Namespace, metav1.GetOptions{})
	if err != nil {
		return nil, fmt.Errorf("error querying namespace %q: %v", c.Namespace, err)
	}

	annotationValue, ok := ns.Annotations[c.AnnotationName()]
	if !ok {
		return nil, nil
	}

	return ParseChannelVersion(annotationValue)
}

type annotationPatch struct {
	Metadata annotationPatchMetadata `json:"metadata,omitempty"`
}
type annotationPatchMetadata struct {
	Annotations map[string]string `json:"annotations,omitempty"`
}

func (c *Channel) SetInstalledVersion(k8sClient kubernetes.Interface, version *ChannelVersion) error {
	// Primarily to check it exists
	_, err := k8sClient.CoreV1().Namespaces().Get(c.Namespace, metav1.GetOptions{})
	if err != nil {
		return fmt.Errorf("error querying namespace %q: %v", c.Namespace, err)
	}

	value, err := version.Encode()
	if err != nil {
		return err
	}

	annotationPatch := &annotationPatch{Metadata: annotationPatchMetadata{Annotations: map[string]string{c.AnnotationName(): value}}}
	annotationPatchJson, err := json.Marshal(annotationPatch)
	if err != nil {
		return fmt.Errorf("error building annotation patch: %v", err)
	}

	klog.V(2).Infof("sending patch: %q", string(annotationPatchJson))

	_, err = k8sClient.CoreV1().Namespaces().Patch(c.Namespace, types.StrategicMergePatchType, annotationPatchJson)
	if err != nil {
		return fmt.Errorf("error applying annotation to namespace: %v", err)
	}
	return nil
}<|MERGE_RESOLUTION|>--- conflicted
+++ resolved
@@ -102,19 +102,15 @@
 }
 
 func (c *ChannelVersion) replaces(existing *ChannelVersion) bool {
-	glog.V(4).Infof("Checking existing channel: %v compared to new channel: %v", existing, c)
+	klog.V(4).Infof("Checking existing channel: %v compared to new channel: %v", existing, c)
 	if existing.Version != nil {
 		if c.Version == nil {
-			glog.V(4).Infof("New Version info missing")
+			klog.V(4).Infof("New Version info missing")
 			return false
 		}
 		cVersion, err := semver.ParseTolerant(*c.Version)
 		if err != nil {
-<<<<<<< HEAD
-			glog.Warningf("error parsing new version %q; will ignore this version", *c.Version)
-=======
 			klog.Warningf("error parsing version %q; will ignore this version", *c.Version)
->>>>>>> a6ee3cd7
 			return false
 		}
 		existingVersion, err := semver.ParseTolerant(*existing.Version)
@@ -123,38 +119,29 @@
 			return true
 		}
 		if cVersion.LT(existingVersion) {
-			glog.V(4).Infof("New Version is less then old")
+			klog.V(4).Infof("New Version is less then old")
 			return false
 		} else if cVersion.GT(existingVersion) {
-			glog.V(4).Infof("New Version is greater then old")
+			klog.V(4).Infof("New Version is greater then old")
 			return true
 		} else {
 			// Same version; check ids
 			if c.Id == existing.Id {
 				// Same id; check manifests
 				if c.ManifestHash == existing.ManifestHash {
-					glog.V(4).Infof("Manifest Match")
+					klog.V(4).Infof("Manifest Match")
 					return false
 				}
-				glog.V(4).Infof("Channels had same version and ids %q, %q but different ManifestHash (%q vs %q); will replace", *c.Version, c.Id, c.ManifestHash, existing.ManifestHash)
+				klog.V(4).Infof("Channels had same version and ids %q, %q but different ManifestHash (%q vs %q); will replace", *c.Version, c.Id, c.ManifestHash, existing.ManifestHash)
 			}
-<<<<<<< HEAD
-			glog.V(4).Infof("Channels had same version and ids %q, %q but different ManifestHash (%q vs %q); will replace", *c.Version, c.Id, c.ManifestHash, existing.ManifestHash)
-
-=======
 			klog.V(4).Infof("Channels had same version %q but different ids (%q vs %q); will replace", *c.Version, c.Id, existing.Id)
->>>>>>> a6ee3cd7
 		}
 	} else {
-		glog.Warningf("Existing ChannelVersion did not have a version; can't perform real version check")
+		klog.Warningf("Existing ChannelVersion did not have a version; can't perform real version check")
 	}
 
-<<<<<<< HEAD
-=======
-	klog.Warningf("ChannelVersion did not have a version; can't perform real version check")
->>>>>>> a6ee3cd7
 	if c.Version == nil {
-		glog.Warningf("New ChannelVersion did not have a version; can't perform real version check")
+		klog.Warningf("New ChannelVersion did not have a version; can't perform real version check")
 		return false
 	}
 
@@ -195,14 +182,14 @@
 	}
 
 	annotationPatch := &annotationPatch{Metadata: annotationPatchMetadata{Annotations: map[string]string{c.AnnotationName(): value}}}
-	annotationPatchJson, err := json.Marshal(annotationPatch)
+	annotationPatchJSON, err := json.Marshal(annotationPatch)
 	if err != nil {
 		return fmt.Errorf("error building annotation patch: %v", err)
 	}
 
-	klog.V(2).Infof("sending patch: %q", string(annotationPatchJson))
+	klog.V(2).Infof("sending patch: %q", string(annotationPatchJSON))
 
-	_, err = k8sClient.CoreV1().Namespaces().Patch(c.Namespace, types.StrategicMergePatchType, annotationPatchJson)
+	_, err = k8sClient.CoreV1().Namespaces().Patch(c.Namespace, types.StrategicMergePatchType, annotationPatchJSON)
 	if err != nil {
 		return fmt.Errorf("error applying annotation to namespace: %v", err)
 	}
